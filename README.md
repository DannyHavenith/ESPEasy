# ESPEasy (v2.0 stable branch)

Build status: [![Build Status](https://travis-ci.org/letscontrolit/ESPEasy.svg?branch=mega)](https://travis-ci.org/letscontrolit/ESPEasy)

Introduction and wiki: https://www.letscontrolit.com/wiki/index.php/ESPEasy#Introduction

<<<<<<< HEAD
This is the development branch of ESPEasy. All new untested features go into this branch. Fixes from stable branches will also be merged in this one.
=======
This is the stable branch for the next upcoming ESPeasy release (2.0.0).

If you're living on the edge and want the latest features and bugs, go to https://github.com/letscontrolit/ESPEasy .
>>>>>>> 3a8323fa

Check here to learn how to use this branch and help us improving ESPEasy: http://www.letscontrolit.com/wiki/index.php/ESPEasy#Source_code_development


<<<<<<< HEAD
## Automated binary releases
=======
* v2.0-YYYYMMDD: These are the nightly builds. Once a day this is automaticly released whenever there are new changes. (this replaces the manual v2.0-devX release system)
* v2.0.0-betaX: as soon as we THINK everything is fixed, we start beta testing.
* v2.0.0-rcX: release candidates (almost stable)
* v2.0.0: This will be the first stable release. After this we will use more standard numbering. Next bugfix release will probably be 2.0.1.
>>>>>>> 3a8323fa

Every night our build-bot will build a new binary release: https://github.com/letscontrolit/ESPEasy/releases

The releases are named something like 'mega-20180102' (last number is the build date)

<<<<<<< HEAD
Depending on your needs, we release different types of files:

Firmware name                                 | Hardware                | Included plugins            |
----------------------------------------------|-------------------------|-----------------------------|
ESPEasy_mega-20180102_normal_ESP8266_1024.bin  | ESP8266 with 1Mb flash  | Stable                      |
ESPEasy_mega-20180102_test_ESP8266_1024.bin    | ESP8266 with 1Mb flash  | Stable + Test               |
ESPEasy_mega-20180102_dev_ESP8266_1024.bin     | ESP8266 with 1Mb flash  | Stable + Test + Development |
ESPEasy_mega-20180102_normal_ESP8266_4096.bin  | ESP8266 with 4Mb flash  | Stable                      |
ESPEasy_mega-20180102_test_ESP8266_4096.bin    | ESP8266 with 4Mb flash  | Stable + Test               |
ESPEasy_mega-20180102_dev_ESP8266_4096.bin     | ESP8266 with 4Mb flash  | Stable + Test + Development |
ESPEasy_mega-20180102_normal_ESP8285_1024.bin  | ESP8285 with 1Mb flash  | Stable                      |
ESPEasy_mega-20180102_test_ESP8285_1024.bin    | ESP8285 with 1Mb flash  | Stable + Test               |
ESPEasy_mega-20180102_dev_ESP8285_1024.bin     | ESP8285 with 1Mb flash  | Stable + Test + Development |
=======
Depending on your needs, we release different types of files.

This uses version v2.0-20181001 as an example.

Firmware name                                 | Hardware                | Included plugins            |
----------------------------------------------|-------------------------|-----------------------------|
ESPEasy_v2.0-20181001_normal_ESP8266_1024.bin  | ESP8266 with 1Mb flash  | Stable                      |
ESPEasy_v2.0-20181001_test_ESP8266_1024.bin    | ESP8266 with 1Mb flash  | Stable + Test               |
ESPEasy_v2.0-20181001_dev_ESP8266_1024.bin     | ESP8266 with 1Mb flash  | Stable + Test + Development |
ESPEasy_v2.0-20181001_normal_ESP8266_4096.bin  | ESP8266 with 4Mb flash  | Stable                      |
ESPEasy_v2.0-20181001_test_ESP8266_4096.bin    | ESP8266 with 4Mb flash  | Stable + Test               |
ESPEasy_v2.0-20181001_dev_ESP8266_4096.bin     | ESP8266 with 4Mb flash  | Stable + Test + Development |
ESPEasy_v2.0-20181001_normal_ESP8285_1024.bin  | ESP8285 with 1Mb flash  | Stable                      |
ESPEasy_v2.0-20181001_test_ESP8285_1024.bin    | ESP8285 with 1Mb flash  | Stable + Test               |
ESPEasy_v2.0-20181001_dev_ESP8285_1024.bin     | ESP8285 with 1Mb flash  | Stable + Test + Development |
>>>>>>> 3a8323fa

## More info

Details and discussion are on the Experimental forum: https://www.letscontrolit.com/forum/viewforum.php?f=18

We're also on IRC: #ESPEasy @freenode<|MERGE_RESOLUTION|>--- conflicted
+++ resolved
@@ -4,31 +4,17 @@
 
 Introduction and wiki: https://www.letscontrolit.com/wiki/index.php/ESPEasy#Introduction
 
-<<<<<<< HEAD
 This is the development branch of ESPEasy. All new untested features go into this branch. Fixes from stable branches will also be merged in this one.
-=======
-This is the stable branch for the next upcoming ESPeasy release (2.0.0).
-
-If you're living on the edge and want the latest features and bugs, go to https://github.com/letscontrolit/ESPEasy .
->>>>>>> 3a8323fa
 
 Check here to learn how to use this branch and help us improving ESPEasy: http://www.letscontrolit.com/wiki/index.php/ESPEasy#Source_code_development
 
 
-<<<<<<< HEAD
 ## Automated binary releases
-=======
-* v2.0-YYYYMMDD: These are the nightly builds. Once a day this is automaticly released whenever there are new changes. (this replaces the manual v2.0-devX release system)
-* v2.0.0-betaX: as soon as we THINK everything is fixed, we start beta testing.
-* v2.0.0-rcX: release candidates (almost stable)
-* v2.0.0: This will be the first stable release. After this we will use more standard numbering. Next bugfix release will probably be 2.0.1.
->>>>>>> 3a8323fa
 
 Every night our build-bot will build a new binary release: https://github.com/letscontrolit/ESPEasy/releases
 
 The releases are named something like 'mega-20180102' (last number is the build date)
 
-<<<<<<< HEAD
 Depending on your needs, we release different types of files:
 
 Firmware name                                 | Hardware                | Included plugins            |
@@ -42,23 +28,6 @@
 ESPEasy_mega-20180102_normal_ESP8285_1024.bin  | ESP8285 with 1Mb flash  | Stable                      |
 ESPEasy_mega-20180102_test_ESP8285_1024.bin    | ESP8285 with 1Mb flash  | Stable + Test               |
 ESPEasy_mega-20180102_dev_ESP8285_1024.bin     | ESP8285 with 1Mb flash  | Stable + Test + Development |
-=======
-Depending on your needs, we release different types of files.
-
-This uses version v2.0-20181001 as an example.
-
-Firmware name                                 | Hardware                | Included plugins            |
-----------------------------------------------|-------------------------|-----------------------------|
-ESPEasy_v2.0-20181001_normal_ESP8266_1024.bin  | ESP8266 with 1Mb flash  | Stable                      |
-ESPEasy_v2.0-20181001_test_ESP8266_1024.bin    | ESP8266 with 1Mb flash  | Stable + Test               |
-ESPEasy_v2.0-20181001_dev_ESP8266_1024.bin     | ESP8266 with 1Mb flash  | Stable + Test + Development |
-ESPEasy_v2.0-20181001_normal_ESP8266_4096.bin  | ESP8266 with 4Mb flash  | Stable                      |
-ESPEasy_v2.0-20181001_test_ESP8266_4096.bin    | ESP8266 with 4Mb flash  | Stable + Test               |
-ESPEasy_v2.0-20181001_dev_ESP8266_4096.bin     | ESP8266 with 4Mb flash  | Stable + Test + Development |
-ESPEasy_v2.0-20181001_normal_ESP8285_1024.bin  | ESP8285 with 1Mb flash  | Stable                      |
-ESPEasy_v2.0-20181001_test_ESP8285_1024.bin    | ESP8285 with 1Mb flash  | Stable + Test               |
-ESPEasy_v2.0-20181001_dev_ESP8285_1024.bin     | ESP8285 with 1Mb flash  | Stable + Test + Development |
->>>>>>> 3a8323fa
 
 ## More info
 
