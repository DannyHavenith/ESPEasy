--- conflicted
+++ resolved
@@ -422,12 +422,7 @@
   hours = timemins / 60;
   ret = uint64ToString(hours) + ":";
   mins = timemins - (hours * 60);
-<<<<<<< HEAD
-  if (mins < 10)
-    ret += '0';
-=======
   if (mins < 10) ret += "0";
->>>>>>> cf949ab1
   ret += uint64ToString(mins);
   return ret;
 }
