--- conflicted
+++ resolved
@@ -32,15 +32,10 @@
   boolean success = false;
 
   static byte displayTimer = 0;
-<<<<<<< HEAD
   static byte frameCounter = 0;       // need to keep track of framecounter from call to call
-  static boolean firstcall = true;      // This is used to clear the init graphic on the first call to read
+  // static boolean firstcall = true;      // This is used to clear the init graphic on the first call to read
   static byte nrFramesToDisplay = 0;
   static byte currentFrameToDisplay = 0;
-=======
-  static byte frameCounter = 0;				// need to keep track of framecounter from call to call
-  // static boolean firstcall = true;			// This is used to clear the init graphic on the first call to read
->>>>>>> 2f32799b
 
   int linesPerFrame;            // the number of lines in each frame
   int NFrames;                // the number of frames
@@ -157,21 +152,10 @@
 
     case PLUGIN_WEBFORM_SAVE:
       {
-<<<<<<< HEAD
-        int new_controler_value = getFormItemInt(F("plugin_036_controler"));
-        if (Settings.TaskDevicePluginConfig[event->TaskIndex][5] != new_controler_value) {
-          // Value is changed. Must destruct to later reinitialize.
-          if (display) {
-            delete display;
-            display = NULL;
-          }
-        }
-=======
         //update now
         timerSensor[event->TaskIndex]=millis();
         frameCounter=0;
 
->>>>>>> 2f32799b
         Settings.TaskDevicePluginConfig[event->TaskIndex][0] = getFormItemInt(F("plugin_036_adr"));
         Settings.TaskDevicePluginConfig[event->TaskIndex][1] = getFormItemInt(F("plugin_036_rotate"));
         Settings.TaskDevicePluginConfig[event->TaskIndex][2] = getFormItemInt(F("plugin_036_nlines"));
@@ -202,27 +186,20 @@
         // char deviceTemplate[Nlines][32];
         // LoadCustomTaskSettings(event->TaskIndex, (byte*)&deviceTemplate, sizeof(deviceTemplate));
 
-<<<<<<< HEAD
         //      Init the display and turn it on
-        if (!display) {
-          uint8_t OLED_address = Settings.TaskDevicePluginConfig[event->TaskIndex][0];
-          if (Settings.TaskDevicePluginConfig[event->TaskIndex][5] == 1) {
-            display = new SSD1306Wire(OLED_address, Settings.Pin_i2c_sda, Settings.Pin_i2c_scl);
-          } else {
-            display = new SH1106Wire(OLED_address, Settings.Pin_i2c_sda, Settings.Pin_i2c_scl);
-          }
+        if (display)
+        {
+          display->end();
+          delete display;
+        }
+
+        uint8_t OLED_address = Settings.TaskDevicePluginConfig[event->TaskIndex][0];
+        if (Settings.TaskDevicePluginConfig[event->TaskIndex][5] == 1) {
+          display = new SSD1306Wire(OLED_address, Settings.Pin_i2c_sda, Settings.Pin_i2c_scl);
+        } else {
+          display = new SH1106Wire(OLED_address, Settings.Pin_i2c_sda, Settings.Pin_i2c_scl);
         }
         display->init();		// call to local override of init function
-=======
-        int OLED_address = Settings.TaskDevicePluginConfig[event->TaskIndex][0];
-
-        //  (re)init the display and turn it on
-        if (display)
-          delete display;
-
-        display = new SSD1306(0, 0, 0);
-        display->init(OLED_address);		// call to local override of init function
->>>>>>> 2f32799b
         display->displayOn();
 
         // Set the display contrast
@@ -236,18 +213,8 @@
         if (Settings.TaskDevicePluginConfig[event->TaskIndex][1] == 2)display->flipScreenVertically();
 
         //      Display the device name, logo, time and wifi
-<<<<<<< HEAD
         display_header();
-        display_logo();
-=======
-        display_espname();
         // display_logo();
-        display_time();
-
-        int nbars = (WiFi.RSSI() + 100) / 8;
-        display_wifibars(105, 0, 15, 10, 5, nbars);
-
->>>>>>> 2f32799b
         display->display();
 
         //      Set up the display timer
@@ -270,7 +237,11 @@
     case PLUGIN_EXIT:
       {
           if (display)
+          {
+            display->end();
             delete display;
+            display=NULL;
+          }
           break;
       }
 
