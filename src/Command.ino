char* ramtest;

//Reads a string from a stream until a terminator-character.
//We make sure we're not reading more than maxSize bytes and we're not busy for longer than timeout mS.
bool safeReadStringUntil(Stream &input, String &str, char terminator, unsigned int maxSize=1024, unsigned int timeout=1000)
{
    int c;
    const unsigned long timer = millis() + timeout;
    str="";

    do {
        //read character
        c = input.read();
        if(c >= 0) {

            //found terminator, we're ok
            if (c==terminator)
            {
                return(true);
            }
            //found character, add to string
            else
            {
                str+=char(c);
                //string at max size?
                if (str.length()>=maxSize)
                {
                    addLog(LOG_LEVEL_ERROR, F("Not enough bufferspace to read all input data!"));
                    return(false);
                }
            }
        }
        yield();
    } while(!timeOutReached(timer));

    addLog(LOG_LEVEL_ERROR, F("Timeout while reading input data!"));
    return(false);

}

#define INPUT_COMMAND_SIZE          80
Command commandStringToEnum(const char * cmd) {
  String tmpcmd;
  tmpcmd = cmd;
  tmpcmd.toLowerCase();
  String log = F("Command: ");
  log += tmpcmd;
  addLog(LOG_LEVEL_INFO, log);
  char cmd_lc[INPUT_COMMAND_SIZE];
  tmpcmd.toCharArray(cmd_lc, tmpcmd.length() + 1);
  switch (cmd_lc[0]) {
    case 'a': {
           if (strcmp_P(cmd_lc, PSTR("accessinfo")            ) == 0) return cmd_accessinfo;
      break;
    }
    case 'b': {
           if (strcmp_P(cmd_lc, PSTR("background")            ) == 0) return cmd_background;
      else if (strcmp_P(cmd_lc, PSTR("blynkget")              ) == 0) return cmd_BlynkGet;
      else if (strcmp_P(cmd_lc, PSTR("build")                 ) == 0) return cmd_build;
      break;
    }
    case 'c': {
           if (strcmp_P(cmd_lc, PSTR("clearaccessblock")      ) == 0) return cmd_clearaccessblock;
      else if (strcmp_P(cmd_lc, PSTR("clearrtcram")           ) == 0) return cmd_clearRTCRAM;
      else if (strcmp_P(cmd_lc, PSTR("config")                ) == 0) return cmd_config;
      break;
    }
    case 'd': {
           if (strcmp_P(cmd_lc, PSTR("debug")                 ) == 0) return cmd_Debug;
      else if (strcmp_P(cmd_lc, PSTR("delay")                 ) == 0) return cmd_Delay;
      else if (strcmp_P(cmd_lc, PSTR("deepsleep")             ) == 0) return cmd_deepSleep;
      break;
    }
    case 'e': {
           if (strcmp_P(cmd_lc, PSTR("erase")                 ) == 0) return cmd_Erase;
      else if (strcmp_P(cmd_lc, PSTR("event")                 ) == 0) return cmd_Event;
      else if (strcmp_P(cmd_lc, PSTR("executerules")          ) == 0) return cmd_executeRules;
      break;
    }
    case 'i': {
           if (strcmp_P(cmd_lc, PSTR("i2cscanner")            ) == 0) return cmd_i2cscanner;
      else if (strcmp_P(cmd_lc, PSTR("ip")                    ) == 0) return cmd_IP;
      break;
    }
    case 'l': {
           if (strcmp_P(cmd_lc, PSTR("load")                  ) == 0) return cmd_Load;
      else if (strcmp_P(cmd_lc, PSTR("logentry")              ) == 0) return cmd_logentry;
      else if (strcmp_P(cmd_lc, PSTR("lowmem")                ) == 0) return cmd_lowmem;
      break;
    }
    case 'm': {
           if (strcmp_P(cmd_lc, PSTR("malloc")                ) == 0) return cmd_malloc;
      else if (strcmp_P(cmd_lc, PSTR("meminfo")               ) == 0) return cmd_meminfo;
      break;
    }
    case 'n': {
           if (strcmp_P(cmd_lc, PSTR("name")                  ) == 0) return cmd_Name;
      else if (strcmp_P(cmd_lc, PSTR("notify")                ) == 0) return cmd_notify;
      else if (strcmp_P(cmd_lc, PSTR("nosleep")               ) == 0) return cmd_NoSleep;
      break;
    }
    case 'p': {
           if (strcmp_P(cmd_lc, PSTR("password")              ) == 0) return cmd_Password;
      else if (strcmp_P(cmd_lc, PSTR("publish")               ) == 0) return cmd_Publish;
      break;
    }
    case 'r': {
           if (strcmp_P(cmd_lc, PSTR("reboot")                ) == 0) return cmd_Reboot;
      else if (strcmp_P(cmd_lc, PSTR("reset")                 ) == 0) return cmd_Reset;
      else if (strcmp_P(cmd_lc, PSTR("restart")               ) == 0) return cmd_Restart;
      else if (strcmp_P(cmd_lc, PSTR("resetflashwritecounter")) == 0) return cmd_resetFlashWriteCounter;
      else if (strcmp_P(cmd_lc, PSTR("rules")                 ) == 0) return cmd_Rules;
      break;
    }
    case 's': {
           if (strcmp_P(cmd_lc, PSTR("sdcard")                ) == 0) return cmd_sdcard;
      else if (strcmp_P(cmd_lc, PSTR("sdremove")              ) == 0) return cmd_sdremove;
      else if (strcmp_P(cmd_lc, PSTR("sysload")               ) == 0) return cmd_sysload;
      else if (strcmp_P(cmd_lc, PSTR("save")                  ) == 0) return cmd_Save;
      else if (strcmp_P(cmd_lc, PSTR("sendto")                ) == 0) return cmd_SendTo;
      else if (strcmp_P(cmd_lc, PSTR("sendtohttp")            ) == 0) return cmd_SendToHTTP;
      else if (strcmp_P(cmd_lc, PSTR("sendtoudp")             ) == 0) return cmd_SendToUDP;
      else if (strcmp_P(cmd_lc, PSTR("serialfloat")           ) == 0) return cmd_SerialFloat;
      else if (strcmp_P(cmd_lc, PSTR("settings")              ) == 0) return cmd_Settings;
      break;
    }
    case 't': {
           if (strcmp_P(cmd_lc, PSTR("taskclear")             ) == 0) return cmd_TaskClear;
      else if (strcmp_P(cmd_lc, PSTR("taskclearall")          ) == 0) return cmd_TaskClearAll;
      else if (strcmp_P(cmd_lc, PSTR("taskrun")               ) == 0) return cmd_TaskRun;
      else if (strcmp_P(cmd_lc, PSTR("taskvalueset")          ) == 0) return cmd_TaskValueSet;
      else if (strcmp_P(cmd_lc, PSTR("taskvaluesetandrun")    ) == 0) return cmd_TaskValueSetAndRun;
      else if (strcmp_P(cmd_lc, PSTR("timerset")              ) == 0) return cmd_TimerSet;
      else if (strcmp_P(cmd_lc, PSTR("timerpause")            ) == 0) return cmd_TimerPause;
      else if (strcmp_P(cmd_lc, PSTR("timerresume")           ) == 0) return cmd_TimerResume;
      break;
    }
    case 'u': {
           if (strcmp_P(cmd_lc, PSTR("udptest")               ) == 0) return cmd_udptest;
      else if (strcmp_P(cmd_lc, PSTR("unit")                  ) == 0) return cmd_Unit;
      break;
    }
    case 'w': {
           if (strcmp_P(cmd_lc, PSTR("wdconfig")              ) == 0) return cmd_wdconfig;
      else if (strcmp_P(cmd_lc, PSTR("wdread")                ) == 0) return cmd_wdread;
      else if (strcmp_P(cmd_lc, PSTR("wifiapmode")            ) == 0) return cmd_WifiAPMode;
      else if (strcmp_P(cmd_lc, PSTR("wificonnect")           ) == 0) return cmd_WifiConnect;
      else if (strcmp_P(cmd_lc, PSTR("wifidisconnect")        ) == 0) return cmd_WifiDisconnect;
      else if (strcmp_P(cmd_lc, PSTR("wifikey2")              ) == 0) return cmd_WifiKey2;
      else if (strcmp_P(cmd_lc, PSTR("wifikey")               ) == 0) return cmd_WifiKey;
      else if (strcmp_P(cmd_lc, PSTR("wifissid2")             ) == 0) return cmd_WifiSSID2;
      else if (strcmp_P(cmd_lc, PSTR("wifissid")              ) == 0) return cmd_WifiSSID;
      else if (strcmp_P(cmd_lc, PSTR("wifiscan")              ) == 0) return cmd_WifiScan;
      break;
    }
    default:
      addLog(LOG_LEVEL_INFO, F("Command unknown"));
      return cmd_Unknown;
  }
  addLog(LOG_LEVEL_INFO, F("Command unknown"));
  return cmd_Unknown;
}

void ExecuteCommand(byte source, const char *Line)
{
  checkRAM(F("ExecuteCommand"));
  String status = "";
  boolean success = false;
  char TmpStr1[INPUT_COMMAND_SIZE];
  TmpStr1[0] = 0;
  char cmd[INPUT_COMMAND_SIZE];
  cmd[0] = 0;
  int Par1 = 0;
  int Par2 = 0;
  int Par3 = 0;

  GetArgv(Line, cmd, 1);
  if (GetArgv(Line, TmpStr1, 2)) Par1 = str2int(TmpStr1);
  if (GetArgv(Line, TmpStr1, 3)) Par2 = str2int(TmpStr1);
  if (GetArgv(Line, TmpStr1, 4)) Par3 = str2int(TmpStr1);

  const Command cmd_enum = commandStringToEnum(cmd);
  switch (cmd_enum) {

  // ****************************************
  // commands for debugging
  // ****************************************

  case cmd_background:
  {
    success = true;
    unsigned long timer = millis() + Par1;
    Serial.println("start");
    while (!timeOutReached(timer))
      backgroundtasks();
    Serial.println("end");
    break;
  }

  case cmd_executeRules:
  {
    success = true;
    if (GetArgv(Line, TmpStr1, 2))
    {
      String fileName = TmpStr1;
      String event = "";
      rulesProcessingFile(fileName, event);
    }
    break;
  }

  case cmd_clearRTCRAM:
  {
    success = true;
    initRTC();
    break;
  }

  case cmd_notify:
  {
    success = true;
    String message = "";
    if (GetArgv(Line, TmpStr1, 3))
      message = TmpStr1;

    if (Par1 > 0)
    {
      if (Settings.NotificationEnabled[Par1 - 1] && Settings.Notification[Par1 - 1] != 0)
      {
        byte NotificationProtocolIndex = getNotificationProtocolIndex(Settings.Notification[Par1 - 1]);
        if (NotificationProtocolIndex!=NPLUGIN_NOT_FOUND)
        {
          struct EventStruct TempEvent;
          // TempEvent.NotificationProtocolIndex = NotificationProtocolIndex;
          TempEvent.NotificationIndex=Par1-1;
          NPlugin_ptr[NotificationProtocolIndex](NPLUGIN_NOTIFY, &TempEvent, message);
        }
      }
    }
    break;
  }

  case cmd_resetFlashWriteCounter:
  {
    success = true;
    RTC.flashDayCounter = 0;
    break;
  }

  case cmd_udptest:
  {
    success = true;
    for (byte x = 0; x < Par2; x++)
    {
      String event = "Test ";
      event += x;
      SendUDPCommand(Par1, (char*)event.c_str(), event.length());
    }
    break;
  }
#ifdef FEATURE_SD
  case cmd_sdcard:
  {
    success = true;
    File root = SD.open("/");
    root.rewindDirectory();
    printDirectory(root, 0);
    root.close();
    break;
  }

  case cmd_sdremove:
  {
    success = true;
    String fname = Line;
    fname = fname.substring(9);
    Serial.print(F("Removing:"));
    Serial.println(fname.c_str());
    SD.remove((char*)fname.c_str());
    break;
  }
#endif

  case cmd_lowmem:
  {
    Serial.print(lowestRAM);
    Serial.print(F(" : "));
    Serial.println(lowestRAMfunction);
    success = true;
    break;
  }

  case cmd_malloc:
  {
    ramtest = (char *)malloc(Par1);
    success = true;
    break;
  }

  case cmd_sysload:
  {
    success = true;
    Serial.print(100 - (100 * loopCounterLast / loopCounterMax));
    Serial.print(F("% (LC="));
    Serial.print(int(loopCounterLast / 30));
    Serial.println(F(")"));
    break;
  }

  case cmd_SerialFloat:
  {
    success = true;
    pinMode(1, INPUT);
    pinMode(3, INPUT);
    delay(60000);
    break;
  }

  case cmd_accessinfo:
  {
    success = true;
    Serial.print(F("Allowed IP range : "));
    Serial.println(describeAllowedIPrange());
    break;
  }

  case cmd_clearaccessblock:
  {
    success = true;
    clearAccessBlock();
    Serial.print(F("Allowed IP range : "));
    Serial.println(describeAllowedIPrange());
    break;
  }

  case cmd_meminfo:
  {
    success = true;
    Serial.print(F("SecurityStruct         : "));
    Serial.println(sizeof(SecuritySettings));
    Serial.print(F("SettingsStruct         : "));
    Serial.println(sizeof(Settings));
    Serial.print(F("ExtraTaskSettingsStruct: "));
    Serial.println(sizeof(ExtraTaskSettings));
    Serial.print(F("DeviceStruct: "));
    Serial.println(sizeof(Device));
    break;
  }

  case cmd_TaskClear:
  {
    success = true;
    taskClear(Par1 - 1, true);
    break;
  }

  //quickly clear all tasks, without saving (used by test suite)
  case cmd_TaskClearAll:
  {
    success = true;
    for (byte t=0; t<TASKS_MAX; t++)
      taskClear(t, false);
    break;
  }

  case cmd_wdconfig:
  {
    success = true;
    Wire.beginTransmission(Par1);  // address
    Wire.write(Par2);              // command
    Wire.write(Par3);              // data
    Wire.endTransmission();
    break;
  }

  case cmd_wdread:
  {
    success = true;
    Wire.beginTransmission(Par1);  // address
    Wire.write(0x83);              // command to set pointer
    Wire.write(Par2);              // pointer value
    Wire.endTransmission();
    Wire.requestFrom((uint8_t)Par1, (uint8_t)1);
    if (Wire.available())
    {
      byte value = Wire.read();
      status = F("Reg value: ");
      status += value;
    }
    break;
  }

  case cmd_build:
  {
    success = true;
    Settings.Build = Par1;
    SaveSettings();
    break;
  }

  case cmd_NoSleep:
  {
    success = true;
    Settings.deepSleep = 0;
    break;
  }

  case cmd_i2cscanner:
  {
    success = true;

    byte error, address;
    for (address = 1; address <= 127; address++ )
    {
      Wire.beginTransmission(address);
      error = Wire.endTransmission();
      if (error == 0)
      {
        Serial.print(F("I2C  : Found 0x"));
        Serial.println(String(address, HEX));
      }
      else if (error == 4)
      {
        Serial.print(F("I2C  : Error at 0x"));
        Serial.println(String(address, HEX));
      }
    }
    break;
  }

  // ****************************************
  // commands for rules
  // ****************************************

  case cmd_config:
  {
    success = true;
    struct EventStruct TempEvent;
    String request = Line;
    remoteConfig(&TempEvent, request);
    break;
  }

  case cmd_deepSleep:
  {
    success = true;
    if (Par1 > 0)
      deepSleepStart(Par1); // call the second part of the function to avoid check and enable one-shot operation
    break;
  }

  case cmd_TaskValueSet:
  {
    success = true;
    if (GetArgv(Line, TmpStr1, 4))
    {
      float result = 0;
      Calculate(TmpStr1, &result);
      UserVar[(VARS_PER_TASK * (Par1 - 1)) + Par2 - 1] = result;
    }
    break;
  }

<<<<<<< HEAD
  case cmd_TaskValueSetAndRun:
  {
    success = true;
    if (GetArgv(Line, TmpStr1, 4))
    {
      float result = 0;
      Calculate(TmpStr1, &result);
      UserVar[(VARS_PER_TASK * (Par1 - 1)) + Par2 - 1] = result;
      SensorSendTask(Par1 - 1);
    }
=======
  // it does nothing, just print on the log (INFO) the content of the line in the rule:
  // log example of command: logentry,S=[task#value] T=[task1#value]:
  // ACT  : logentry,S=24 T=23.1
  // Command: logentry
  case cmd_logentry:
  {
    success = true;
>>>>>>> 379c4fcc
    break;
  }

  case cmd_TaskRun:
  {
    success = true;
    SensorSendTask(Par1 - 1);
    break;
  }

  case cmd_TimerSet:
  {
    if (Par1>=1 && Par1<=RULES_TIMER_MAX)
    {
      success = true;
      if (Par2)
      {
        //start new timer
        RulesTimer[Par1 - 1].interval = Par2*1000;
        RulesTimer[Par1 - 1].paused = false;
        RulesTimer[Par1 - 1].timestamp = millis() + (1000 * Par2);
      }
      else
      {
        //disable existing timer
        RulesTimer[Par1 - 1].interval = 0;
        RulesTimer[Par1 - 1].paused = false;
        RulesTimer[Par1 - 1].timestamp = 0L;
      }
    }
    else
    {
      addLog(LOG_LEVEL_ERROR, F("TIMER: invalid timer number"));
    }
    break;
  }

  case cmd_TimerPause:
  {
    if (Par1>=1 && Par1<=RULES_TIMER_MAX)
    {
       success = true;
       if (RulesTimer[Par1 - 1].paused == false)
       {
          long delta = timePassedSince(RulesTimer[Par1 - 1].timestamp);
          if(RulesTimer[Par1 - 1].timestamp != 0L && delta < 0)
          {
            String event = F("Rules#TimerPause=");
            event += Par1;
            rulesProcessing(event);
            RulesTimer[Par1 - 1].paused = true;
            RulesTimer[Par1 - 1].interval = -delta; // set remaind time
          }
       }
       else
       {
         addLog(LOG_LEVEL_INFO, F("TIMER: already paused"));
       }
    }
    else
    {
      addLog(LOG_LEVEL_ERROR, F("TIMER: invalid timer number"));
    }
    break;
  }

  case cmd_TimerResume:
  {
    if (Par1>=1 && Par1<=RULES_TIMER_MAX)
    {
       success = true;
       if (RulesTimer[Par1 - 1].paused == true)
       {
          if(RulesTimer[Par1 - 1].interval > 0 && RulesTimer[Par1 - 1].timestamp != 0L)
          {
            String event = F("Rules#TimerResume=");
            event += Par1;
            rulesProcessing(event);
            RulesTimer[Par1 - 1].timestamp = millis() + (RulesTimer[Par1 - 1].interval);
            RulesTimer[Par1 - 1].paused = false;
          }
       }
       else
       {
         addLog(LOG_LEVEL_INFO, F("TIMER: already resumed"));
       }
    }
    else
    {
      addLog(LOG_LEVEL_ERROR, F("TIMER: invalid timer number"));
    }
    break;
  }

  case cmd_Delay:
  {
    success = true;
    delayBackground(Par1);
    break;
  }

  case cmd_Rules:
  {
    success = true;
    if (Par1 == 1)
      Settings.UseRules = true;
    else
      Settings.UseRules = false;
    break;
  }

  case cmd_Event:
  {
    success = true;
    String event = Line;
    event = event.substring(6);
    event.replace("$", "#");
    if (Settings.UseRules)
      rulesProcessing(event);
    break;
  }

  case cmd_SendTo:
  {
    success = true;
    String event = Line;
    event = event.substring(7);
    int index = event.indexOf(',');
    if (index > 0)
    {
      event = event.substring(index + 1);
      SendUDPCommand(Par1, (char*)event.c_str(), event.length());
    }
    break;
  }
  case cmd_Publish:
  {
    if (wifiStatus == ESPEASY_WIFI_SERVICES_INITIALIZED) {
      // ToDo TD-er: Not sure about this function, but at least it sends to an existing MQTTclient
      int enabledMqttController = firstEnabledMQTTController();
      if (enabledMqttController >= 0) {
        success = true;
        String event = Line;
        event = event.substring(8);
        int index = event.indexOf(',');
        if (index > 0)
        {
          String topic = event.substring(0, index);
          String value = event.substring(index + 1);
          MQTTpublish(enabledMqttController, topic.c_str(), value.c_str(), Settings.MQTTRetainFlag);
        }
      }
    }
    break;
  }

  case cmd_SendToUDP:
  {
    if (wifiStatus == ESPEASY_WIFI_SERVICES_INITIALIZED) {
      success = true;
      String strLine = Line;
      String ip = parseString(strLine, 2);
      String port = parseString(strLine, 3);
      int msgpos = getParamStartPos(strLine, 4);
      String message = strLine.substring(msgpos);
      IPAddress UDP_IP;
      if(UDP_IP.fromString(ip)) {
        portUDP.beginPacket(UDP_IP, port.toInt());
        #if defined(ESP8266)
          portUDP.write(message.c_str(), message.length());
        #endif
        #if defined(ESP32)
          portUDP.write((uint8_t*)message.c_str(), message.length());
        #endif
        portUDP.endPacket();
      }
    }
    break;
  }

  case cmd_SendToHTTP:
  {
    if (wifiStatus == ESPEASY_WIFI_SERVICES_INITIALIZED) {
      success = true;
      String strLine = Line;
      String host = parseString(strLine, 2);
      String port = parseString(strLine, 3);
      int pathpos = getParamStartPos(strLine, 4);
      String path = strLine.substring(pathpos);
      WiFiClient client;
      if (client.connect(host.c_str(), port.toInt()))
      {
        client.print(String("GET ") + path + " HTTP/1.1\r\n" +
                     "Host: " + host + "\r\n" +
                     "Connection: close\r\n\r\n");

        unsigned long timer = millis() + 200;
        while (!client.available() && !timeOutReached(timer))
          delay(1);

        while (client.available()) {
          // String line = client.readStringUntil('\n');
          String line;
          safeReadStringUntil(client, line, '\n');


          if (line.substring(0, 15) == F("HTTP/1.1 200 OK"))
            addLog(LOG_LEVEL_DEBUG, line);
          delay(1);
        }
        client.flush();
        client.stop();
      }
    }
    break;
  }

  // ****************************************
  // special commands for Blynk
  // ****************************************

#ifdef CPLUGIN_012
  //FIXME: this should go to PLUGIN_WRITE in _C012.ino
  case cmd_BlynkGet:
  {
    byte first_enabled_blynk_controller = firstEnabledBlynkController();
    if (first_enabled_blynk_controller == -1) {
      status = F("Controller not enabled");
    } else {
      String strLine = Line;
      strLine = strLine.substring(9);
      int index = strLine.indexOf(',');
      if (index > 0)
      {
        int index = strLine.lastIndexOf(',');
        String blynkcommand = strLine.substring(index+1);
        float value = 0;
        if (Blynk_get(blynkcommand, first_enabled_blynk_controller, &value))
        {
          UserVar[(VARS_PER_TASK * (Par1 - 1)) + Par2 - 1] = value;
        }
        else
          status = F("Error getting data");
      }
      else
      {
        if (!Blynk_get(strLine, first_enabled_blynk_controller))
        {
          status = F("Error getting data");
        }
      }
    }
    break;
  }
#endif

  // ****************************************
  // configure settings commands
  // ****************************************
  case cmd_WifiSSID:
  {
    success = true;
    strcpy(SecuritySettings.WifiSSID, Line + 9);
    break;
  }

  case cmd_WifiKey:
  {
    success = true;
    strcpy(SecuritySettings.WifiKey, Line + 8);
    break;
  }

  case cmd_WifiSSID2:
  {
    success = true;
    strcpy(SecuritySettings.WifiSSID2, Line + 10);
    break;
  }

  case cmd_WifiKey2:
  {
    success = true;
    strcpy(SecuritySettings.WifiKey2, Line + 9);
    break;
  }

  case cmd_WifiScan:
  {
    success = true;
    WifiScan();
    break;
  }

  case cmd_WifiConnect:
  {
    success = true;
    WiFiConnectRelaxed();
    break;
  }

  case cmd_WifiDisconnect:
  {
    success = true;
    WifiDisconnect();
    break;
  }

  case cmd_WifiAPMode:
  {
    setAP(true);
    success = true;
    break;
  }

  case cmd_Unit:
  {
    success = true;
    Settings.Unit=Par1;
    break;
  }

  case cmd_Name:
  {
    success = true;
    strcpy(Settings.Name, Line + 5);
    break;
  }

  case cmd_Password:
  {
    success = true;
    strcpy(SecuritySettings.Password, Line + 9);
    break;
  }

  case cmd_Reboot:
  {
    success = true;
    pinMode(0, INPUT);
    pinMode(2, INPUT);
    pinMode(15, INPUT);
    #if defined(ESP8266)
      ESP.reset();
    #endif
    #if defined(ESP32)
      ESP.restart();
    #endif
    break;
  }

  case cmd_Restart:
  {
    success = true;
    ESP.restart();
    break;
  }

  case cmd_Erase:
  {
    success = true;
    WiFi.persistent(true); // use SDK storage of SSID/WPA parameters
    WifiDisconnect(); // this will store empty ssid/wpa into sdk storage
    WiFi.persistent(false); // Do not use SDK storage of SSID/WPA parameters
    break;
  }

  case cmd_Reset:
  {
    success = true;
    ResetFactory();
    #if defined(ESP8266)
      ESP.reset();
    #endif
    #if defined(ESP32)
      ESP.restart();
    #endif
    break;
  }

  case cmd_Save:
  {
    success = true;
    SaveSettings();
    break;
  }

  case cmd_Load:
  {
    success = true;
    LoadSettings();
    break;
  }

  case cmd_Debug:
  {
    success = true;
    Settings.SerialLogLevel = Par1;
    break;
  }

  case cmd_IP:
  {
    success = true;
    if (GetArgv(Line, TmpStr1, 2)) {
      if (!str2ip(TmpStr1, Settings.IP))
        Serial.println("?");
    }
    break;
  }

  case cmd_Settings:
  {
    success = true;
    char str[20];
    Serial.println();

    Serial.println(F("System Info"));
    IPAddress ip = WiFi.localIP();
    sprintf_P(str, PSTR("%u.%u.%u.%u"), ip[0], ip[1], ip[2], ip[3]);
    Serial.print(F("  IP Address    : ")); Serial.println(str);
    Serial.print(F("  Build         : ")); Serial.println((int)BUILD);
    Serial.print(F("  Name          : ")); Serial.println(Settings.Name);
    Serial.print(F("  Unit          : ")); Serial.println((int)Settings.Unit);
    Serial.print(F("  WifiSSID      : ")); Serial.println(SecuritySettings.WifiSSID);
    Serial.print(F("  WifiKey       : ")); Serial.println(SecuritySettings.WifiKey);
    Serial.print(F("  WifiSSID2     : ")); Serial.println(SecuritySettings.WifiSSID2);
    Serial.print(F("  WifiKey2      : ")); Serial.println(SecuritySettings.WifiKey2);
    Serial.print(F("  Free mem      : ")); Serial.println(FreeMem());
    break;
  }
  default:
    success = false;
  }

  yield();

  if (success)
    status += F("\nOk");
  else
    status += F("\nUnknown command!");
  SendStatus(source, status);
  yield();
}

#ifdef FEATURE_SD
void printDirectory(File dir, int numTabs) {
  while (true) {

    File entry =  dir.openNextFile();
    if (! entry) {
      // no more files
      break;
    }
    for (uint8_t i = 0; i < numTabs; i++) {
      Serial.print('\t');
    }
    Serial.print(entry.name());
    if (entry.isDirectory()) {
      Serial.println("/");
      printDirectory(entry, numTabs + 1);
    } else {
      // files have sizes, directories do not
      Serial.print("\t\t");
      Serial.println(entry.size(), DEC);
    }
    entry.close();
  }
}
#endif<|MERGE_RESOLUTION|>--- conflicted
+++ resolved
@@ -461,7 +461,6 @@
     break;
   }
 
-<<<<<<< HEAD
   case cmd_TaskValueSetAndRun:
   {
     success = true;
@@ -472,7 +471,9 @@
       UserVar[(VARS_PER_TASK * (Par1 - 1)) + Par2 - 1] = result;
       SensorSendTask(Par1 - 1);
     }
-=======
+    break;
+  }
+
   // it does nothing, just print on the log (INFO) the content of the line in the rule:
   // log example of command: logentry,S=[task#value] T=[task1#value]:
   // ACT  : logentry,S=24 T=23.1
@@ -480,7 +481,6 @@
   case cmd_logentry:
   {
     success = true;
->>>>>>> 379c4fcc
     break;
   }
 
