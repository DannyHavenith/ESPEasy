//#######################################################################################################
//#################################### Plugin 023: OLED SSD1306 display #################################
//#######################################################################################################

// Sample templates
//  Temp: [DHT11#Temperature]   Hum:[DHT11#humidity]
//  DS Temp:[Dallas1#Temperature#R]
//  Lux:[Lux#Lux#R]
//  Baro:[Baro#Pressure#R]

#define PLUGIN_023
#define PLUGIN_ID_023         23
#define PLUGIN_NAME_023       "Display - OLED SSD1306"
#define PLUGIN_VALUENAME1_023 "OLED"

byte Plugin_023_OLED_address = 0x3c;
byte Plugin_023_OLED_type = 0;
byte Plugin_023_OLED_font_width = 0;

enum
{
  OLED_64x48   = 0x01,
  OLED_rotated = 0x02,
  OLED_128x32  = 0x04
};

enum
{
  Size_normal    = 0x01,
  Size_optimized = 0x02
};

boolean Plugin_023(byte function, struct EventStruct *event, String& string)
{
  boolean success = false;
  static byte displayTimer = 0;

  switch (function)
  {

    case PLUGIN_DEVICE_ADD:
      {
        Device[++deviceCount].Number = PLUGIN_ID_023;
        Device[deviceCount].Type = DEVICE_TYPE_I2C;
        Device[deviceCount].VType = SENSOR_TYPE_SINGLE;
        Device[deviceCount].Ports = 0;
        Device[deviceCount].PullUpOption = false;
        Device[deviceCount].InverseLogicOption = false;
        Device[deviceCount].FormulaOption = false;
        Device[deviceCount].ValueCount = 0;
        Device[deviceCount].SendDataOption = false;
        Device[deviceCount].TimerOption = true;
        break;
      }

    case PLUGIN_GET_DEVICENAME:
      {
        string = F(PLUGIN_NAME_023);
        break;
      }

    case PLUGIN_GET_DEVICEVALUENAMES:
      {
        strcpy_P(ExtraTaskSettings.TaskDeviceValueNames[0], PSTR(PLUGIN_VALUENAME1_023));
        break;
      }

    case PLUGIN_WEBFORM_LOAD:
      {
        byte choice = Settings.TaskDevicePluginConfig[event->TaskIndex][0];
        /*String options[2] = { F("3C"), F("3D") };*/
        int optionValues[2] = { 0x3C, 0x3D };
        addFormSelectorI2C(string, F("plugin_023_adr"), 2, optionValues, choice);

        byte choice2 = Settings.TaskDevicePluginConfig[event->TaskIndex][1];
        String options2[2] = { F("Normal"), F("Rotated") };
        int optionValues2[2] = { 1, 2 };
        addFormSelector(string, F("Rotation"), F("plugin_023_rotate"), 2, options2, optionValues2, choice2);

        byte choice3 = Settings.TaskDevicePluginConfig[event->TaskIndex][3];
        String options3[3] = { F("128x64"), F("128x32"), F("64x48") };
        int optionValues3[3] = { 1, 3, 2 };
        addFormSelector(string, F("Display Size"), F("plugin_023_size"), 3, options3, optionValues3, choice3);

        byte choice4 = Settings.TaskDevicePluginConfig[event->TaskIndex][4];
        String options4[2] = { F("Normal"), F("Optimized") };
        int optionValues4[2] = { 1, 2 };
        addFormSelector(string, F("Font Width"), F("plugin_023_font_width"), 2, options4, optionValues4, choice4);

        char deviceTemplate[8][64];
        LoadCustomTaskSettings(event->TaskIndex, (byte*)&deviceTemplate, sizeof(deviceTemplate));
        for (byte varNr = 0; varNr < 8; varNr++)
        {
        	addFormTextBox(string, String(F("Line ")) + (varNr + 1), String(F("Plugin_023_template")) + (varNr + 1), deviceTemplate[varNr], 64);
        }

        addFormPinSelect(string, F("Display button"), F("taskdevicepin3"), Settings.TaskDevicePin3[event->TaskIndex]);

        addFormNumericBox(string, F("Display Timeout"), F("plugin_23_timer"), Settings.TaskDevicePluginConfig[event->TaskIndex][2]);

        success = true;
        break;
      }

    case PLUGIN_WEBFORM_SAVE:
      {
        Settings.TaskDevicePluginConfig[event->TaskIndex][0] = getFormItemInt(F("plugin_023_adr"));
        Settings.TaskDevicePluginConfig[event->TaskIndex][1] = getFormItemInt(F("plugin_023_rotate"));
        Settings.TaskDevicePluginConfig[event->TaskIndex][2] = getFormItemInt(F("plugin_23_timer"));
        Settings.TaskDevicePluginConfig[event->TaskIndex][3] = getFormItemInt(F("plugin_023_size"));
        Settings.TaskDevicePluginConfig[event->TaskIndex][4] = getFormItemInt(F("plugin_023_font_width"));

        char deviceTemplate[8][64];
        for (byte varNr = 0; varNr < 8; varNr++)
        {
          String arg = F("Plugin_023_template");
          arg += varNr + 1;
          String tmpString = WebServer.arg(arg);
          strncpy(deviceTemplate[varNr], tmpString.c_str(), sizeof(deviceTemplate[varNr])-1);
          deviceTemplate[varNr][63]=0;
        }

        SaveCustomTaskSettings(event->TaskIndex, (byte*)&deviceTemplate, sizeof(deviceTemplate));
        success = true;
        break;
      }

    case PLUGIN_INIT:
      {
        Plugin_023_OLED_type = 0;
        Plugin_023_OLED_address = Settings.TaskDevicePluginConfig[event->TaskIndex][0];
        if (Settings.TaskDevicePluginConfig[event->TaskIndex][3] == 3)
        {
          Plugin_023_OLED_type = OLED_128x32;
        }

        if (Settings.TaskDevicePluginConfig[event->TaskIndex][4] == 2)
        {
          Plugin_023_OLED_font_width = Size_optimized;
        }

        Plugin_023_StartUp_OLED();
        Plugin_023_clear_display();
        if (Settings.TaskDevicePluginConfig[event->TaskIndex][1] == 2)
        {
          Plugin_023_OLED_type |= OLED_rotated;
          Plugin_023_sendcommand(0xA0 | 0x1);      //SEGREMAP   //Rotate screen 180 deg
          Plugin_023_sendcommand(0xC8);            //COMSCANDEC  Rotate screen 180 Deg
        }
        if (Settings.TaskDevicePluginConfig[event->TaskIndex][3] == 2)
        {
          Plugin_023_OLED_type |= OLED_64x48;
        }

        Plugin_023_sendStrXY("ESP Easy ", 0, 0);
        displayTimer = Settings.TaskDevicePluginConfig[event->TaskIndex][2];
        if (Settings.TaskDevicePin3[event->TaskIndex] != -1)
          pinMode(Settings.TaskDevicePin3[event->TaskIndex], INPUT_PULLUP);
        success = true;
        break;
      }

    case PLUGIN_TEN_PER_SECOND:
      {
        if (Settings.TaskDevicePin3[event->TaskIndex] != -1)
        {
          if (!digitalRead(Settings.TaskDevicePin3[event->TaskIndex]))
          {
            Plugin_023_displayOn();
            displayTimer = Settings.TaskDevicePluginConfig[event->TaskIndex][2];
          }
        }
        break;
      }

    case PLUGIN_ONCE_A_SECOND:
      {
        if ( displayTimer > 0)
        {
          displayTimer--;
          if (displayTimer == 0)
            Plugin_023_displayOff();
        }
        break;
      }

    case PLUGIN_READ:
      {
        char deviceTemplate[8][64];
        LoadCustomTaskSettings(event->TaskIndex, (byte*)&deviceTemplate, sizeof(deviceTemplate));

        for (byte x = 0; x < 8; x++)
        {
          String tmpString = deviceTemplate[x];
          if (tmpString.length())
          {
            String newString = P023_parseTemplate(tmpString, 16);
            Plugin_023_sendStrXY(newString.c_str(), x, 0);
          }
        }
        success = false;
        break;
      }

    case PLUGIN_WRITE:
      {
        String tmpString  = string;
        int argIndex = tmpString.indexOf(',');
        if (argIndex)
          tmpString = tmpString.substring(0, argIndex);
        if (tmpString.equalsIgnoreCase(F("OLED")))
        {
          success = true;
          argIndex = string.lastIndexOf(',');
          tmpString = string.substring(argIndex + 1);
          Plugin_023_sendStrXY(tmpString.c_str(), event->Par1 - 1, event->Par2 - 1);
        }
        if (tmpString.equalsIgnoreCase(F("OLEDCMD")))
        {
          success = true;
          argIndex = string.lastIndexOf(',');
          tmpString = string.substring(argIndex + 1);
          if (tmpString.equalsIgnoreCase(F("Off")))
            Plugin_023_displayOff();
          else if (tmpString.equalsIgnoreCase(F("On")))
            Plugin_023_displayOn();
          else if (tmpString.equalsIgnoreCase(F("Clear")))
            Plugin_023_clear_display();
        }
        break;
      }

  }
  return success;
}

<<<<<<< HEAD
const char Plugin_023_myFont_Size[] PROGMEM = {
  0x05,  // SPACE
  0x05,  // !
  0x07,  // "
  0x08,  // #
  0x08,  // $
  0x08,  // %
  0x08,  // &
  0x06,  // '
  0x06,  // (
  0x06,  // )
  0x08,  // *
  0x08,  // +
  0x05,  // ,
  0x08,  // -
  0x05,  // .
  0x08,  // /
  0x08,  // 0
  0x07,  // 1
  0x08,  // 2
  0x08,  // 3
  0x08,  // 4
  0x08,  // 5
  0x08,  // 6
  0x08,  // 7
  0x08,  // 8
  0x08,  // 9
  0x06,  // :
  0x06,  // ;
  0x07,  // <
  0x08,  // =
  0x07,  // >
  0x08,  // ?
  0x08,  // @
  0x08,  // A
  0x08,  // B
  0x08,  // C
  0x08,  // D
  0x08,  // E
  0x08,  // F
  0x08,  // G
  0x08,  // H
  0x06,  // I
  0x08,  // J
  0x08,  // K
  0x08,  // L
  0x08,  // M
  0x08,  // N
  0x08,  // O
  0x08,  // P
  0x08,  // Q
  0x08,  // R
  0x08,  // S
  0x08,  // T
  0x08,  // U
  0x08,  // V
  0x08,  // W
  0x08,  // X
  0x08,  // Y
  0x08,  // Z
  0x06,  // [
  0x08,  // BACKSLASH
  0x06,  // ]
  0x08,  // ^
  0x08,  // _
  0x06,  // `
  0x08,  // a
  0x08,  // b
  0x07,  // c
  0x08,  // d
  0x08,  // e
  0x07,  // f
  0x08,  // g
  0x08,  // h
  0x05,  // i
  0x06,  // j
  0x07,  // k
  0x06,  // l
  0x08,  // m
  0x07,  // n
  0x07,  // o
  0x07,  // p
  0x07,  // q
  0x07,  // r
  0x07,  // s
  0x06,  // t
  0x07,  // u
  0x08,  // v
  0x08,  // w
  0x08,  // x
  0x07,  // y
  0x08,  // z
  0x06,  // {
  0x05,  // |
  0x06,  // }
  0x08,  // ~
  0x08   // DEL
};
=======
// Perform some specific changes for OLED display
String P023_parseTemplate(String &tmpString, byte lineSize) {
  String result = parseTemplate(tmpString, lineSize);
  const char degree[3] = {0xc2, 0xb0, 0};  // Unicode degree symbol
  const char degree_oled[2] = {0x7F, 0};  // P023_OLED degree symbol
  result.replace(degree, degree_oled);
  return result;
}


>>>>>>> d49197a6

const char Plugin_023_myFont[][8] PROGMEM = {
  {0x00, 0x00, 0x00, 0x00, 0x00, 0x00, 0x00, 0x00},  // SPACE
  {0x00, 0x00, 0x5F, 0x00, 0x00, 0x00, 0x00, 0x00},  // !
  {0x00, 0x00, 0x07, 0x00, 0x07, 0x00, 0x00, 0x00},  // "
  {0x00, 0x14, 0x7F, 0x14, 0x7F, 0x14, 0x00, 0x00},  // #
  {0x00, 0x24, 0x2A, 0x7F, 0x2A, 0x12, 0x00, 0x00},  // $
  {0x00, 0x23, 0x13, 0x08, 0x64, 0x62, 0x00, 0x00},  // %
  {0x00, 0x36, 0x49, 0x55, 0x22, 0x50, 0x00, 0x00},  // &
  {0x00, 0x00, 0x05, 0x03, 0x00, 0x00, 0x00, 0x00},  // '
  {0x00, 0x1C, 0x22, 0x41, 0x00, 0x00, 0x00, 0x00},  // (
  {0x00, 0x41, 0x22, 0x1C, 0x00, 0x00, 0x00, 0x00},  // )
  {0x00, 0x08, 0x2A, 0x1C, 0x2A, 0x08, 0x00, 0x00},  // *
  {0x00, 0x08, 0x08, 0x3E, 0x08, 0x08, 0x00, 0x00},  // +
  {0x00, 0xA0, 0x60, 0x00, 0x00, 0x00, 0x00, 0x00},  // ,
  {0x00, 0x08, 0x08, 0x08, 0x08, 0x08, 0x00, 0x00},  // -
  {0x00, 0x60, 0x60, 0x00, 0x00, 0x00, 0x00, 0x00},  // .
  {0x00, 0x20, 0x10, 0x08, 0x04, 0x02, 0x00, 0x00},  // /
  {0x00, 0x3E, 0x51, 0x49, 0x45, 0x3E, 0x00, 0x00},  // 0
  {0x00, 0x00, 0x42, 0x7F, 0x40, 0x00, 0x00, 0x00},  // 1
  {0x00, 0x62, 0x51, 0x49, 0x49, 0x46, 0x00, 0x00},  // 2
  {0x00, 0x22, 0x41, 0x49, 0x49, 0x36, 0x00, 0x00},  // 3
  {0x00, 0x18, 0x14, 0x12, 0x7F, 0x10, 0x00, 0x00},  // 4
  {0x00, 0x27, 0x45, 0x45, 0x45, 0x39, 0x00, 0x00},  // 5
  {0x00, 0x3C, 0x4A, 0x49, 0x49, 0x30, 0x00, 0x00},  // 6
  {0x00, 0x01, 0x71, 0x09, 0x05, 0x03, 0x00, 0x00},  // 7
  {0x00, 0x36, 0x49, 0x49, 0x49, 0x36, 0x00, 0x00},  // 8
  {0x00, 0x06, 0x49, 0x49, 0x29, 0x1E, 0x00, 0x00},  // 9
  {0x00, 0x00, 0x36, 0x36, 0x00, 0x00, 0x00, 0x00},  // :
  {0x00, 0x00, 0xAC, 0x6C, 0x00, 0x00, 0x00, 0x00},  // ;
  {0x00, 0x08, 0x14, 0x22, 0x41, 0x00, 0x00, 0x00},  // <
  {0x00, 0x14, 0x14, 0x14, 0x14, 0x14, 0x00, 0x00},  // =
  {0x00, 0x41, 0x22, 0x14, 0x08, 0x00, 0x00, 0x00},  // >
  {0x00, 0x02, 0x01, 0x51, 0x09, 0x06, 0x00, 0x00},  // ?
  {0x00, 0x32, 0x49, 0x79, 0x41, 0x3E, 0x00, 0x00},  // @
  {0x00, 0x7E, 0x09, 0x09, 0x09, 0x7E, 0x00, 0x00},  // A
  {0x00, 0x7F, 0x49, 0x49, 0x49, 0x36, 0x00, 0x00},  // B
  {0x00, 0x3E, 0x41, 0x41, 0x41, 0x22, 0x00, 0x00},  // C
  {0x00, 0x7F, 0x41, 0x41, 0x22, 0x1C, 0x00, 0x00},  // D
  {0x00, 0x7F, 0x49, 0x49, 0x49, 0x41, 0x00, 0x00},  // E
  {0x00, 0x7F, 0x09, 0x09, 0x09, 0x01, 0x00, 0x00},  // F
  {0x00, 0x3E, 0x41, 0x41, 0x51, 0x72, 0x00, 0x00},  // G
  {0x00, 0x7F, 0x08, 0x08, 0x08, 0x7F, 0x00, 0x00},  // H
  {0x00, 0x41, 0x7F, 0x41, 0x00, 0x00, 0x00, 0x00},  // I
  {0x00, 0x20, 0x40, 0x41, 0x3F, 0x01, 0x00, 0x00},  // J
  {0x00, 0x7F, 0x08, 0x14, 0x22, 0x41, 0x00, 0x00},  // K
  {0x00, 0x7F, 0x40, 0x40, 0x40, 0x40, 0x00, 0x00},  // L
  {0x00, 0x7F, 0x02, 0x0C, 0x02, 0x7F, 0x00, 0x00},  // M
  {0x00, 0x7F, 0x04, 0x08, 0x10, 0x7F, 0x00, 0x00},  // N
  {0x00, 0x3E, 0x41, 0x41, 0x41, 0x3E, 0x00, 0x00},  // O
  {0x00, 0x7F, 0x09, 0x09, 0x09, 0x06, 0x00, 0x00},  // P
  {0x00, 0x3E, 0x41, 0x51, 0x21, 0x5E, 0x00, 0x00},  // Q
  {0x00, 0x7F, 0x09, 0x19, 0x29, 0x46, 0x00, 0x00},  // R
  {0x00, 0x26, 0x49, 0x49, 0x49, 0x32, 0x00, 0x00},  // S
  {0x00, 0x01, 0x01, 0x7F, 0x01, 0x01, 0x00, 0x00},  // T
  {0x00, 0x3F, 0x40, 0x40, 0x40, 0x3F, 0x00, 0x00},  // U
  {0x00, 0x1F, 0x20, 0x40, 0x20, 0x1F, 0x00, 0x00},  // V
  {0x00, 0x3F, 0x40, 0x38, 0x40, 0x3F, 0x00, 0x00},  // W
  {0x00, 0x63, 0x14, 0x08, 0x14, 0x63, 0x00, 0x00},  // X
  {0x00, 0x03, 0x04, 0x78, 0x04, 0x03, 0x00, 0x00},  // Y
  {0x00, 0x61, 0x51, 0x49, 0x45, 0x43, 0x00, 0x00},  // Z
  {0x00, 0x7F, 0x41, 0x41, 0x00, 0x00, 0x00, 0x00},  // [
  {0x00, 0x02, 0x04, 0x08, 0x10, 0x20, 0x00, 0x00},  // BACKSLASH
  {0x00, 0x41, 0x41, 0x7F, 0x00, 0x00, 0x00, 0x00},  // ]
  {0x00, 0x04, 0x02, 0x01, 0x02, 0x04, 0x00, 0x00},  // ^
  {0x00, 0x80, 0x80, 0x80, 0x80, 0x80, 0x00, 0x00},  // _
  {0x00, 0x01, 0x02, 0x04, 0x00, 0x00, 0x00, 0x00},  // `
  {0x00, 0x20, 0x54, 0x54, 0x54, 0x78, 0x00, 0x00},  // a
  {0x00, 0x7F, 0x48, 0x44, 0x44, 0x38, 0x00, 0x00},  // b
  {0x00, 0x38, 0x44, 0x44, 0x28, 0x00, 0x00, 0x00},  // c
  {0x00, 0x38, 0x44, 0x44, 0x48, 0x7F, 0x00, 0x00},  // d
  {0x00, 0x38, 0x54, 0x54, 0x54, 0x18, 0x00, 0x00},  // e
  {0x00, 0x08, 0x7E, 0x09, 0x02, 0x00, 0x00, 0x00},  // f
  {0x00, 0x18, 0xA4, 0xA4, 0xA4, 0x7C, 0x00, 0x00},  // g
  {0x00, 0x7F, 0x08, 0x04, 0x04, 0x78, 0x00, 0x00},  // h
  {0x00, 0x00, 0x7D, 0x00, 0x00, 0x00, 0x00, 0x00},  // i
  {0x00, 0x80, 0x84, 0x7D, 0x00, 0x00, 0x00, 0x00},  // j
  {0x00, 0x7F, 0x10, 0x28, 0x44, 0x00, 0x00, 0x00},  // k
  {0x00, 0x41, 0x7F, 0x40, 0x00, 0x00, 0x00, 0x00},  // l
  {0x00, 0x7C, 0x04, 0x18, 0x04, 0x78, 0x00, 0x00},  // m
  {0x00, 0x7C, 0x08, 0x04, 0x7C, 0x00, 0x00, 0x00},  // n
  {0x00, 0x38, 0x44, 0x44, 0x38, 0x00, 0x00, 0x00},  // o
  {0x00, 0xFC, 0x24, 0x24, 0x18, 0x00, 0x00, 0x00},  // p
  {0x00, 0x18, 0x24, 0x24, 0xFC, 0x00, 0x00, 0x00},  // q
  {0x00, 0x00, 0x7C, 0x08, 0x04, 0x00, 0x00, 0x00},  // r
  {0x00, 0x48, 0x54, 0x54, 0x24, 0x00, 0x00, 0x00},  // s
  {0x00, 0x04, 0x7F, 0x44, 0x00, 0x00, 0x00, 0x00},  // t
  {0x00, 0x3C, 0x40, 0x40, 0x7C, 0x00, 0x00, 0x00},  // u
  {0x00, 0x1C, 0x20, 0x40, 0x20, 0x1C, 0x00, 0x00},  // v
  {0x00, 0x3C, 0x40, 0x30, 0x40, 0x3C, 0x00, 0x00},  // w
  {0x00, 0x44, 0x28, 0x10, 0x28, 0x44, 0x00, 0x00},  // x
  {0x00, 0x1C, 0xA0, 0xA0, 0x7C, 0x00, 0x00, 0x00},  // y
  {0x00, 0x44, 0x64, 0x54, 0x4C, 0x44, 0x00, 0x00},  // z
  {0x00, 0x08, 0x36, 0x41, 0x00, 0x00, 0x00, 0x00},  // {
  {0x00, 0x00, 0x7F, 0x00, 0x00, 0x00, 0x00, 0x00},  // |
  {0x00, 0x41, 0x36, 0x08, 0x00, 0x00, 0x00, 0x00},  // }
  {0x00, 0x02, 0x01, 0x01, 0x02, 0x01, 0x00, 0x00},  // ~
  {0x00, 0x02, 0x05, 0x05, 0x02, 0x00, 0x00, 0x00}   // DEL
};

static void Plugin_023_reset_display(void)
{
  Plugin_023_displayOff();
  Plugin_023_clear_display();
  Plugin_023_displayOn();
}


void Plugin_023_StartUp_OLED()
{
  Plugin_023_init_OLED();
  Plugin_023_reset_display();
  Plugin_023_displayOff();
  Plugin_023_setXY(0, 0);
  Plugin_023_clear_display();
  Plugin_023_displayOn();
}


void Plugin_023_displayOn(void)
{
  Plugin_023_sendcommand(0xaf);        //display on
}


void Plugin_023_displayOff(void)
{
  Plugin_023_sendcommand(0xae);    //display off
}


static void Plugin_023_clear_display(void)
{
  unsigned char i, k;
  for (k = 0; k < 8; k++)
  {
    Plugin_023_setXY(k, 0);
    {
      for (i = 0; i < 128; i++) //clear all COL
      {
        Plugin_023_SendChar(0);         //clear all COL
      }
    }
  }
}


// Actually this sends a byte, not a char to draw in the display.
static void Plugin_023_SendChar(unsigned char data)
{
  Wire.beginTransmission(Plugin_023_OLED_address);  // begin transmitting
  Wire.write(0x40);                      //data mode
  Wire.write(data);
  Wire.endTransmission();              // stop transmitting
}


// Prints a display char (not just a byte) in coordinates X Y,
//currently unused:
// static void Plugin_023_sendCharXY(unsigned char data, int X, int Y)
// {
//   //if (interrupt && !doing_menu) return; // Stop printing only if interrupt is call but not in button functions
//   Plugin_023_setXY(X, Y);
//   Wire.beginTransmission(Plugin_023_OLED_address); // begin transmitting
//   Wire.write(0x40);//data mode
//
//   for (int i = 0; i < 8; i++)
//     Wire.write(pgm_read_byte(Plugin_023_myFont[data - 0x20] + i));
//
//   Wire.endTransmission();    // stop transmitting
// }


static void Plugin_023_sendcommand(unsigned char com)
{
  Wire.beginTransmission(Plugin_023_OLED_address);     //begin transmitting
  Wire.write(0x80);                          //command mode
  Wire.write(com);
  Wire.endTransmission();                    // stop transmitting
}


// Set the cursor position in a 16 COL * 8 ROW map (128x64 pixels)
// or 8 COL * 5 ROW map (64x48 pixels)
static void Plugin_023_setXY(unsigned char row, unsigned char col)
{
  switch (Plugin_023_OLED_type)
  {
    case OLED_64x48:
      col += 4;
      break;
    case OLED_64x48 | OLED_rotated:
      col += 4;
      row += 2;
  }

  Plugin_023_sendcommand(0xb0 + row);              //set page address
  Plugin_023_sendcommand(0x00 + (8 * col & 0x0f)); //set low col address
  Plugin_023_sendcommand(0x10 + ((8 * col >> 4) & 0x0f)); //set high col address
}


// Prints a string regardless the cursor position.
// unused:
// static void Plugin_023_sendStr(unsigned char *string)
// {
//   unsigned char i = 0;
//   while (*string)
//   {
//     for (i = 0; i < 8; i++)
//     {
//       Plugin_023_SendChar(pgm_read_byte(Plugin_023_myFont[*string - 0x20] + i));
//     }
//     string++;
//   }
// }


// Prints a string in coordinates X Y, being multiples of 8.
// This means we have 16 COLS (0-15) and 8 ROWS (0-7).
static void Plugin_023_sendStrXY(const char *string, int X, int Y)
{
  Plugin_023_setXY(X, Y);
  unsigned char i = 0;
  unsigned char font_width = 0;

  while (*string)
  {
    switch (Plugin_023_OLED_font_width)
    {
      case Size_optimized:
        font_width = pgm_read_byte(&(Plugin_023_myFont_Size[*string - 0x20]));
        break;
      default:
        font_width = 8;
    }

    for (i = 0; i < font_width; i++)
    {
      Plugin_023_SendChar(pgm_read_byte(Plugin_023_myFont[*string - 0x20] + i));
    }
    string++;
  }
}


static void Plugin_023_init_OLED(void)
{
  unsigned char multiplex;
  unsigned char compins;
  switch (Plugin_023_OLED_type)
  {
    case OLED_128x32:
      multiplex = 0x1F;
      compins = 0x02;
      break;
    default:
      multiplex = 0x3F;
      compins = 0x12;
  }

  Plugin_023_sendcommand(0xAE);                //display off
  Plugin_023_sendcommand(0xD5);                //SETDISPLAYCLOCKDIV
  Plugin_023_sendcommand(0x80);                // the suggested ratio 0x80
  Plugin_023_sendcommand(0xA8);                //SSD1306_SETMULTIPLEX
  Plugin_023_sendcommand(multiplex);           //0x1F if 128x32, 0x3F if others (e.g. 128x64)
  Plugin_023_sendcommand(0xD3);                //SETDISPLAYOFFSET
  Plugin_023_sendcommand(0x00);                //no offset
  Plugin_023_sendcommand(0x40 | 0x0);          //SETSTARTLINE
  Plugin_023_sendcommand(0x8D);                //CHARGEPUMP
  Plugin_023_sendcommand(0x14);
  Plugin_023_sendcommand(0x20);                //MEMORYMODE
  Plugin_023_sendcommand(0x00);                //0x0 act like ks0108
  Plugin_023_sendcommand(0xA0);                //128x32 ???
  Plugin_023_sendcommand(0xC0);                //128x32 ???
  Plugin_023_sendcommand(0xDA);                //COMPINS
  Plugin_023_sendcommand(compins);             //0x02 if 128x32, 0x12 if others (e.g. 128x64)
  Plugin_023_sendcommand(0x81);                //SETCONTRAS
  Plugin_023_sendcommand(0xCF);
  Plugin_023_sendcommand(0xD9);                //SETPRECHARGE
  Plugin_023_sendcommand(0xF1);
  Plugin_023_sendcommand(0xDB);                //SETVCOMDETECT
  Plugin_023_sendcommand(0x40);
  Plugin_023_sendcommand(0xA4);                //DISPLAYALLON_RESUME
  Plugin_023_sendcommand(0xA6);                //NORMALDISPLAY

  Plugin_023_clear_display();
  Plugin_023_sendcommand(0x2E);            // stop scroll
  Plugin_023_sendcommand(0x20);            //Set Memory Addressing Mode
  Plugin_023_sendcommand(0x00);            //Set Memory Addressing Mode ab Horizontal addressing mode

}<|MERGE_RESOLUTION|>--- conflicted
+++ resolved
@@ -234,7 +234,6 @@
   return success;
 }
 
-<<<<<<< HEAD
 const char Plugin_023_myFont_Size[] PROGMEM = {
   0x05,  // SPACE
   0x05,  // !
@@ -333,7 +332,7 @@
   0x08,  // ~
   0x08   // DEL
 };
-=======
+
 // Perform some specific changes for OLED display
 String P023_parseTemplate(String &tmpString, byte lineSize) {
   String result = parseTemplate(tmpString, lineSize);
@@ -344,7 +343,6 @@
 }
 
 
->>>>>>> d49197a6
 
 const char Plugin_023_myFont[][8] PROGMEM = {
   {0x00, 0x00, 0x00, 0x00, 0x00, 0x00, 0x00, 0x00},  // SPACE
