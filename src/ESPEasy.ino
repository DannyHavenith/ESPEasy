--- conflicted
+++ resolved
@@ -307,7 +307,17 @@
 #define DAT_OFFSET_CONTROLLER           28672  // each controller = 1k, 4 max
 #define DAT_OFFSET_CUSTOM_CONTROLLER    32768  // each custom controller config = 1k, 4 max.
 
-<<<<<<< HEAD
+/*
+	To modify the stock configuration without changing this repo file :
+    - define USE_CUSTOM_H as a build flags. ie : export PLATFORMIO_BUILD_FLAGS="'-DUSE_CUSTOM_H'"
+	- add a "Custom.h" file in this folder.
+
+*/
+#ifdef USE_CUSTOM_H
+#include "Custom.h"
+#endif
+
+
 #include "core_version.h"
 #define FS_NO_GLOBALS
 #if defined(ESP8266)
@@ -382,27 +392,6 @@
   #endif
   #define PIN_D_MAX        39
   int8_t ledChannelPin[16];
-=======
-
-/*
-	To modify the stock configuration without changing this repo file :
-    - define USE_CUSTOM_H as a build flags. ie : export PLATFORMIO_BUILD_FLAGS="'-DUSE_CUSTOM_H'" 
-	- add a "Custom.h" file in this folder.
-	
-*/
-#ifdef USE_CUSTOM_H
-#include "Custom.h"
-#endif
-
-
-#include "lwip/tcp_impl.h"
-#include <ESP8266WiFi.h>
-#include <DNSServer.h>
-#include <WiFiUdp.h>
-#include <ESP8266WebServer.h>
-#ifdef FEATURE_MDNS
-#include <ESP8266mDNS.h>
->>>>>>> 36a9bdae
 #endif
 
 #include <WiFiUdp.h>
@@ -962,7 +951,7 @@
 
   Serial.begin(115200);
   // Serial.print("\n\n\nBOOOTTT\n\n\n");
- 
+
   initLog();
 
 
