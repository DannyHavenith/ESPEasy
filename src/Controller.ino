//********************************************************************************
// Interface for Sending to Controllers
//********************************************************************************
void sendData(struct EventStruct *event)
{
  LoadTaskSettings(event->TaskIndex);
  if (Settings.UseRules)
    createRuleEvents(event->TaskIndex);

  if (Settings.GlobalSync && Settings.TaskDeviceGlobalSync[event->TaskIndex])
    SendUDPTaskData(0, event->TaskIndex, event->TaskIndex);

  if (Settings.UseValueLogger && Settings.InitSPI && Settings.Pin_sd_cs >= 0)
    SendValueLogger(event->TaskIndex);

//  if (!Settings.TaskDeviceSendData[event->TaskIndex])
//    return false;

  if (Settings.MessageDelay != 0)
  {
    const long dif = timePassedSince(lastSend);
    if (dif > 0 && dif < static_cast<long>(Settings.MessageDelay))
    {
      uint16_t delayms = Settings.MessageDelay - dif;
      //this is logged nowhere else, so might as well disable it here also:
      // addLog(LOG_LEVEL_DEBUG_MORE, String(F("CTRL : Message delay (ms): "))+delayms);
      delayBackground(delayms);

      // unsigned long timer = millis() + delayms;
      // while (!timeOutReached(timer))
      //   backgroundtasks();
    }
  }

  LoadTaskSettings(event->TaskIndex); // could have changed during background tasks.

  for (byte x=0; x < CONTROLLER_MAX; x++)
  {
    event->ControllerIndex = x;
    event->idx = Settings.TaskDeviceID[x][event->TaskIndex];

    if (Settings.TaskDeviceSendData[event->ControllerIndex][event->TaskIndex] && Settings.ControllerEnabled[event->ControllerIndex] && Settings.Protocol[event->ControllerIndex])
    {
      event->ProtocolIndex = getProtocolIndex(Settings.Protocol[event->ControllerIndex]);
      CPlugin_ptr[event->ProtocolIndex](CPLUGIN_PROTOCOL_SEND, event, dummyString);
    }
  }

  PluginCall(PLUGIN_EVENT_OUT, event, dummyString);
  lastSend = millis();
}


/*********************************************************************************************\
 * Handle incoming MQTT messages
\*********************************************************************************************/
// handle MQTT messages
void callback(char* c_topic, byte* b_payload, unsigned int length) {
  // char log[256];
  char c_payload[384];

  statusLED(true);

  if (length>sizeof(c_payload)-1)
  {
    addLog(LOG_LEVEL_ERROR, F("MQTT : Ignored too big message"));
  }

  //convert payload to string, and 0 terminate
  strncpy(c_payload,(char*)b_payload,length);
  c_payload[length] = 0;

  String log;
  log=F("MQTT : Topic: ");
  log+=c_topic;
  addLog(LOG_LEVEL_DEBUG, log);

  log=F("MQTT : Payload: ");
  log+=c_payload;
  addLog(LOG_LEVEL_DEBUG, log);

  // sprintf_P(log, PSTR("%s%s"), "MQTT : Topic: ", c_topic);
  // addLog(LOG_LEVEL_DEBUG, log);
  // sprintf_P(log, PSTR("%s%s"), "MQTT : Payload: ", c_payload);
  // addLog(LOG_LEVEL_DEBUG, log);

  struct EventStruct TempEvent;
  TempEvent.String1 = c_topic;
  TempEvent.String2 = c_payload;
  byte ProtocolIndex = getProtocolIndex(Settings.Protocol[0]);
  CPlugin_ptr[ProtocolIndex](CPLUGIN_PROTOCOL_RECV, &TempEvent, dummyString);
}


/*********************************************************************************************\
 * Connect to MQTT message broker
\*********************************************************************************************/
void MQTTConnect()
{
  if (WiFi.status() != WL_CONNECTED) return;
  ControllerSettingsStruct ControllerSettings;
  LoadControllerSettings(0, (byte*)&ControllerSettings, sizeof(ControllerSettings)); // todo index is now fixed to 0

  if (ControllerSettings.UseDNS) {
    MQTTclient.setServer(ControllerSettings.getHost().c_str(), ControllerSettings.Port);
  } else {
    MQTTclient.setServer(ControllerSettings.getIP(), ControllerSettings.Port);
  }
  MQTTclient.setCallback(callback);

  // MQTT needs a unique clientname to subscribe to broker
  String clientid = Settings.Name; // clientid = %sysname%
  if (Settings.Unit != 0) // set unit number to zero if don't want to add to clientid
  {
    clientid += Settings.Unit;
  }
  String subscribeTo = "";
  String LWTTopic = ControllerSettings.Subscribe;
  LWTTopic.replace(F("/#"), F("/status"));
  LWTTopic.replace(F("%sysname%"), Settings.Name);

  for (byte x = 1; x < 3; x++)
  {
    String log = "";
    boolean MQTTresult = false;

    if ((SecuritySettings.ControllerUser[0] != 0) && (SecuritySettings.ControllerPassword[0] != 0))
      MQTTresult = MQTTclient.connect(clientid.c_str(), SecuritySettings.ControllerUser[0], SecuritySettings.ControllerPassword[0], LWTTopic.c_str(), 0, 1, "Connection Lost");
    else
      MQTTresult = MQTTclient.connect(clientid.c_str(), LWTTopic.c_str(), 0, 1, "Connection Lost");

    if (MQTTresult)
    {
      log = F("MQTT : ClientID ");
      log += clientid;
      log += " connected to broker";
      addLog(LOG_LEVEL_INFO, log);
      subscribeTo = ControllerSettings.Subscribe;
      subscribeTo.replace(F("%sysname%"), Settings.Name);
      MQTTclient.subscribe(subscribeTo.c_str());
      log = F("Subscribed to: ");
      log += subscribeTo;
      addLog(LOG_LEVEL_INFO, log);

      MQTTclient.publish(LWTTopic.c_str(), "Connected", 1);

      statusLED(true);
      break; // end loop if succesfull
    }
    else
    {
<<<<<<< HEAD
      log = F("MQTT : ClientID ");
      log += clientid;
      log +=" failed to connected to broker";
=======
      log = F("MQTT : Failed to connect to broker");
>>>>>>> 2b256389
      addLog(LOG_LEVEL_ERROR, log);
    }

    delay(500);
  }
}


/*********************************************************************************************\
 * Check connection MQTT message broker
\*********************************************************************************************/
void MQTTCheck()
{
  byte ProtocolIndex = getProtocolIndex(Settings.Protocol[0]);
  if (Protocol[ProtocolIndex].usesMQTT)
  {
    if (!MQTTclient.connected() || WiFi.status() != WL_CONNECTED)
    {
      addLog(LOG_LEVEL_ERROR, F("MQTT : Connection lost"));
      connectionFailures += 2;
      MQTTclient.disconnect();
      if (WiFi.status() == WL_CONNECTED) {
        delay(1000);
        MQTTConnect();
      }
    }
    else if (connectionFailures)
      connectionFailures--;
  }
}


/*********************************************************************************************\
 * Send status info to request source
\*********************************************************************************************/

void SendStatus(byte source, String status)
{
  switch(source)
  {
    case VALUE_SOURCE_HTTP:
      if (printToWeb)
        printWebString += status;
      break;
    case VALUE_SOURCE_MQTT:
      MQTTStatus(status);
      break;
    case VALUE_SOURCE_SERIAL:
      Serial.println(status);
      break;
  }
}


/*********************************************************************************************\
 * Send status info back to channel where request came from
\*********************************************************************************************/
void MQTTStatus(String& status)
{
  ControllerSettingsStruct ControllerSettings;
  LoadControllerSettings(0, (byte*)&ControllerSettings, sizeof(ControllerSettings)); // todo index is now fixed to 0

  String pubname = ControllerSettings.Subscribe;
  pubname.replace(F("/#"), F("/status"));
  pubname.replace(F("%sysname%"), Settings.Name);
  MQTTclient.publish(pubname.c_str(), status.c_str(),Settings.MQTTRetainFlag);
}<|MERGE_RESOLUTION|>--- conflicted
+++ resolved
@@ -149,13 +149,9 @@
     }
     else
     {
-<<<<<<< HEAD
       log = F("MQTT : ClientID ");
       log += clientid;
       log +=" failed to connected to broker";
-=======
-      log = F("MQTT : Failed to connect to broker");
->>>>>>> 2b256389
       addLog(LOG_LEVEL_ERROR, log);
     }
 
