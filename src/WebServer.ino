//********************************************************************************
// Allowed IP range check
//********************************************************************************
#define ALL_ALLOWED            0
#define LOCAL_SUBNET_ALLOWED   1
#define ONLY_IP_RANGE_ALLOWED  2
#define _HEAD false
#define _TAIL true
#define BufferSize 400

void sendContentBlocking(String& data);
void sendHeaderBlocking(bool json);

class StreamingBuffer{
private: 
  
public: 
  uint32_t initialRam; 
  uint32_t beforeTXRam;
  uint32_t duringTXRam; 
  uint32_t finalRam;
  uint32_t maxCoreUsage;
  uint32_t maxServerUsage;
  


  String buf; 
  unsigned int sentBytes;
  StreamingBuffer(void) {     
    buf = "";  
    buf.reserve(BufferSize+100);
    initialRam=0; 
    beforeTXRam=0;
    duringTXRam=0; 
    finalRam=0;
    maxCoreUsage=0;
    maxServerUsage=0;

    }
  StreamingBuffer(String &a) {     buf = a; }
  StreamingBuffer operator= (String& a)                 {    this->buf= a;                  checkFull();  return *this;  }
  StreamingBuffer operator= (const String& a)           { this->buf+= a;                     checkFull();   return *this; }
  StreamingBuffer operator+= (long unsigned int  a)     { this->buf+=String(a);  checkFull(); return *this;   }
  StreamingBuffer operator+= (float a)                  { this->buf+=String(a);  checkFull();  return *this;  }
  StreamingBuffer operator+= (int a)                    { this->buf+=String(a);  checkFull();  return *this;  }
  StreamingBuffer operator+= (uint32_t a)               { this->buf+=String(a);  checkFull();  return *this;  }
  StreamingBuffer operator+= (const StreamingBuffer& a) { this->buf+=a.buf;      checkFull(); return *this;   }
  StreamingBuffer operator+= (const String& a)          { 
    if ((      (this->buf.length() + a.length()) >BufferSize)&&(this->buf.length()>100 )) 
      sendContentBlocking(this->buf); 
      this->buf+=a ;      
      checkFull();
      return *this;  
    }
  StreamingBuffer operator+ (const StreamingBuffer& a)  { this->buf = this->buf+a.buf;      checkFull(); return *this;  }
  StreamingBuffer operator+ (const String& a)           { this->buf = this->buf+a;          checkFull(); return *this;  }
  
  void checkFull(void){
    if (this->buf.length()>BufferSize) {
    trackTotalMem();
    sendContentBlocking(this->buf); 
    }
  }
  
  void startStream(bool json=false){
    maxCoreUsage=maxServerUsage=0;
    beforeTXRam= ESP.getFreeHeap();
    initialRam=  ESP.getFreeHeap();
    sentBytes=0;
    buf ="";
    sendHeaderBlocking(json);
  }
  
void trackTotalMem()
{
    beforeTXRam = ESP.getFreeHeap();
    if( (initialRam-beforeTXRam)  > maxServerUsage)
      maxServerUsage=initialRam-beforeTXRam ; 
 }

void trackCoreMem()
{
    duringTXRam = ESP.getFreeHeap();
    if( (initialRam-duringTXRam)  > maxCoreUsage)
      maxCoreUsage=(initialRam-duringTXRam) ; 
}
  void endStream(void){
 
   if (buf.length() >0) sendContentBlocking(buf); 
    buf =""; 
    sendContentBlocking(buf); 

    finalRam= ESP.getFreeHeap();
    String log = String("Ram usage: Webserver only: ")+ maxServerUsage +" including Core: "+ maxCoreUsage;
    addLog(LOG_LEVEL_DEBUG, log);
  }

}TXBuffer; 


void sendContentBlocking(String& data){
      checkRAM(F("sendContentBlocking"));
      uint32_t freeBeforeSend= ESP.getFreeHeap();
      String log = String("sendcontent free: ")+freeBeforeSend+" chunk size:"+ data.length();
      addLog(LOG_LEVEL_DEBUG, log);
      freeBeforeSend= ESP.getFreeHeap();
      if (TXBuffer.beforeTXRam > freeBeforeSend)   TXBuffer.beforeTXRam = freeBeforeSend ;
      TXBuffer.duringTXRam=freeBeforeSend;
      #if defined(ESP8266) && defined(ARDUINO_ESP8266_RELEASE_2_3_0)
          String size  =String(data.length(), HEX)+"\r\n";
          //do chunked transfer encoding ourselves (WebServer doesn't support it)
          WebServer.sendContent(size);
          if (data.length()) WebServer.sendContent(data);
          WebServer.sendContent("\r\n");
      #else  // ESP8266 2.4.0rc2 and higher and the ESP32 webserver supports chunked http transfer
          uint32_t beginWait = millis();
          WebServer.sendContent(data);
          while ((ESP.getFreeHeap() < freeBeforeSend) &&  !timeOutReached(beginWait + 1000)) {
            if(ESP.getFreeHeap()<TXBuffer.duringTXRam) TXBuffer.duringTXRam=ESP.getFreeHeap();; 
            TXBuffer.trackCoreMem();
            checkRAM(F("duringDataTX"));
            delay(1);
          } 
     #endif
  
      TXBuffer.sentBytes+=data.length();
      data="";
}



 void sendHeaderBlocking(bool json=false){
    checkRAM(F("sendHeaderBlocking"));
    #if defined(ESP8266) && defined(ARDUINO_ESP8266_RELEASE_2_3_0)
     if (json) // "application/json"
        WebServer.sendHeader("Content-Type","application/json",true);
     else
        WebServer.sendHeader("Content-Type","text/html",true);
     WebServer.sendHeader("Cache-Control","no-cache");
     WebServer.sendHeader("Transfer-Encoding","chunked");
     WebServer.send(200);
    #else
     uint32_t beginWait = millis();
     uint32_t freeBeforeSend= ESP.getFreeHeap();
     WebServer.setContentLength(CONTENT_LENGTH_UNKNOWN);
     if (json) // "application/json"
        WebServer.sendHeader("Content-Type","application/json",true);
     else
        WebServer.sendHeader("Content-Type","text/html",true);
     WebServer.sendHeader("Cache-Control","no-cache");
     WebServer.send(200);
       // dont wait on 2.3.0. Memory returns just too slow.
     while ((ESP.getFreeHeap() < freeBeforeSend) &&  !timeOutReached(beginWait + 50)) {
        checkRAM(F("duringHeaderTX"));
        delay(1);
     }
    #endif
 }
 
 


void sendHeadandTail(const String& tmplName, boolean Tail=false)
{
  String pageTemplate=""; 
  int indexStart, indexEnd;
  String  varName; //, varValue;
  String fileName = tmplName;
  fileName += F(".htm");
  fs::File f = SPIFFS.open(fileName, "r+");
 
  if (f)
  {
    pageTemplate.reserve(f.size());
    while (f.available())
      pageTemplate += (char)f.read();
    f.close();
  }
  else
  {
    getWebPageTemplateDefault(tmplName, pageTemplate);
  }
  checkRAM(F("sendWebPage"));
    //web activity timer
  lastWeb = millis();

 
 
  if (Tail) {
    pageTemplate = pageTemplate.substring( 11+pageTemplate.indexOf("{{content}}")); // advance beyond content key
    TXBuffer+=pageTemplate; 
  } else
     

  while ((indexStart = pageTemplate.indexOf("{{")) >= 0)
  {
    TXBuffer += pageTemplate.substring(0, indexStart);
    pageTemplate = pageTemplate.substring(indexStart);
    if ((indexEnd = pageTemplate.indexOf("}}")) > 0)
    {
     varName = pageTemplate.substring(2, indexEnd);
     pageTemplate = pageTemplate.substring(indexEnd + 2);
     varName.toLowerCase();
     
     if (varName == F("content")) {  //is var == page content?
           break;        // send first part of result only
      } else if (varName == F("error")) {
       String errors(getErrorNotifications());
       if (errors.length() > 0) 
          TXBuffer+=(errors);
      } else {
         getWebPageTemplateVar(varName);
         TXBuffer.checkFull();
       }
    }
    else   {//no closing "}}"
      pageTemplate = pageTemplate.substring(2);   //eat "{{"
   }
  }  

  if (shouldReboot)
  {
    //we only add this here as a seperate chucnk to prevent using too much memory at once
    TXBuffer+=F(
      "<script>"
        "i=document.getElementById('rbtmsg');"
        "i.innerHTML=\"Please reboot: <input id='reboot' class='button link' value='Reboot' type='submit' onclick='r()'>\";"
        "var x = new XMLHttpRequest();"

        //done
        "function d(){"
          "i.innerHTML='';"
          "clearTimeout(t);"
        "}"


        //keep requesting mainpage until no more errors
        "function c(){"
          "i.innerHTML+='.';"
          "x.onload=d;"
          "x.open('GET', window.location.origin);"
          "x.send();"
        "}"

        //rebooting
        "function b(){"
          "i.innerHTML='Rebooting..';"
          "t=setInterval(c,2000);"
        "}"


        //request reboot
        "function r(){"
          "i.innerHTML+=' (requesting)';"
          "x.onload=b;"
          "x.open('GET', window.location.origin+'/?cmd=reboot');"
          "x.send();"
        "}"

      "</script>"
    );
    
  }
 
}



boolean ipLessEqual(const IPAddress& ip, const IPAddress& high)
{
  for (byte i = 0; i < 4; ++i) {
    if (ip[i] > high[i]) return false;
  }
  return true;
}

boolean ipInRange(const IPAddress& ip, const IPAddress& low, const IPAddress& high)
{
  return (ipLessEqual(low, ip) && ipLessEqual(ip, high));
}

String describeAllowedIPrange() {
  String  reply;
  switch (SecuritySettings.IPblockLevel) {
    case ALL_ALLOWED:
     reply +=  F("All Allowed");
      break;
    default:
    {
      IPAddress low, high;
      getIPallowedRange(low, high);
      reply +=  formatIP(low);
      reply +=  F(" - ");
      reply +=  formatIP(high);
    }
  }
  return reply;
}

bool getIPallowedRange(IPAddress& low, IPAddress& high)
{
  switch (SecuritySettings.IPblockLevel) {
    case LOCAL_SUBNET_ALLOWED:
      return getSubnetRange(low, high);
    case ONLY_IP_RANGE_ALLOWED:
      low = SecuritySettings.AllowedIPrangeLow;
      high = SecuritySettings.AllowedIPrangeHigh;
      break;
    default:
      low = IPAddress(0,0,0,0);
      high = IPAddress(255,255,255,255);
      return false;
  }
  return true;
}

boolean clientIPallowed()
{
  // TD-er Must implement "safe time after boot"
  IPAddress low, high;
  if (!getIPallowedRange(low, high))
  {
    // No subnet range determined, cannot filter on IP
    return true;
  }
  WiFiClient client(WebServer.client());
  if (ipInRange(client.remoteIP(), low, high))
    return true;
  String response = F("IP blocked: ");
  response += formatIP(client.remoteIP());
  WebServer.send(403, "text/html", response);
  response += F(" Allowed: ");
  response += formatIP(low);
  response += F(" - ");
  response += formatIP(high);
  addLog(LOG_LEVEL_ERROR, response);
  return false;
}

void clearAccessBlock()
{
  SecuritySettings.IPblockLevel = ALL_ALLOWED;
}

//********************************************************************************
// Web Interface init
//********************************************************************************
#include "core_version.h"
#define HTML_SYMBOL_WARNING "&#9888;"

#define TASKS_PER_PAGE 12

static const char pgDefaultCSS[] PROGMEM = {
  //color scheme: #07D #D50 #DB0 #A0D
  "* {font-family:sans-serif; font-size:12pt;}"
  "h1 {font-size:16pt; color:#07D; margin:8px 0; font-weight:bold;}"
  "h2 {font-size:12pt; margin:0 -4px; padding:6px; background-color:#444; color:#FFF; font-weight:bold;}"
  "h3 {font-size:12pt; margin:16px -4px 0 -4px; padding:4px; background-color:#EEE; color:#444; font-weight:bold;}"
  "h6 {font-size:10pt; color:#07D;}"
  //buttons
  ".button {margin:4px; padding:4px 16px; background-color:#07D; color:#FFF; text-decoration:none; border-radius:4px}"
  ".button.link {}"
  ".button.help {padding:2px 4px; border:solid 1px #FFF; border-radius:50%}"
  ".button:hover {background:#369;}"
  //tables
  "th {padding:6px; background-color:#444; color:#FFF; border-color:#888; font-weight:bold;}"
  "td {padding:4px;}"
  "tr {padding:4px;}"
  "table {color:#000;}"
  //inside a form
  ".note {color:#444; font-style:italic}"
  //header with title and menu
  ".headermenu {position:fixed; top:0; left:0; right:0; height:64px; padding:8px 12px; background-color:#F8F8F8; border-bottom: 1px solid #DDD;}"
  ".bodymenu {margin-top:96px;}"
  //menu
  ".menubar {position:inherit; top:44px;}"
  ".menu {float:left; height:20px; padding: 4px 16px 8px 16px; color:#444; white-space:nowrap; border:solid transparent; border-width: 4px 1px 1px; border-radius: 4px 4px 0 0; text-decoration: none;}"
  ".menu.active {color:#000; background-color:#FFF; border-color:#07D #DDD #FFF;}"
  ".menu:hover {color:#000; background:#DEF;}"
  //symbols for enabled
  ".on {color:green;}"
  ".off {color:red;}"
  //others
  ".div_l {float:left;}"
  ".div_r {float:right; margin:2px; padding:1px 10px; border-radius:4px; background-color:#080; color:white;}"
  ".div_br {clear:both;}"
  //".active {text-decoration:underline;}"
  // The alert message box
  ".alert {padding: 20px; background-color: #f44336; color: white; margin-bottom: 15px;}"
  // The close button
  ".closebtn {margin-left: 15px; color: white; font-weight: bold; float: right; font-size: 22px; line-height: 20px; cursor: pointer; transition: 0.3s;}"
  // When moving the mouse over the close button
  ".closebtn:hover {color: black;}"
  "\0"
};

#define PGMT( pgm_ptr ) ( reinterpret_cast< const __FlashStringHelper * >( pgm_ptr ) )

//if there is an error-string, add it to the html code with correct formatting
void  addHtmlError( String error){
  String t; 
   addHtmlError(t,  error);
  TXBuffer+=t; 
}
void addHtmlError(String & str, String error)
{
    if (error.length()>0)
    {
      str += F("<div class=\"alert\"><span class=\"closebtn\" onclick=\"this.parentElement.style.display='none';\">&times;</span>");
      str += error;
      str += F("</div>");
    }
}

void WebServerInit()
{
  // Prepare webserver pages
  WebServer.on("/", handle_root);
  WebServer.on("/config", handle_config);
  WebServer.on("/controllers", handle_controllers);
  WebServer.on("/hardware", handle_hardware);
  WebServer.on("/devices", handle_devices);
  WebServer.on("/notifications", handle_notifications);
  WebServer.on("/log", handle_log);
  WebServer.on("/tools", handle_tools);
  WebServer.on("/i2cscanner", handle_i2cscanner);
  WebServer.on("/wifiscanner", handle_wifiscanner);
  WebServer.on("/login", handle_login);
  WebServer.on("/control", handle_control);
  WebServer.on("/download", handle_download);
  WebServer.on("/upload", HTTP_GET, handle_upload);
  WebServer.on("/upload", HTTP_POST, handle_upload_post, handleFileUpload);
  WebServer.onNotFound(handleNotFound);
  WebServer.on("/filelist", handle_filelist);
#ifdef FEATURE_SD
  WebServer.on("/SDfilelist", handle_SDfilelist);
#endif
  WebServer.on("/advanced", handle_advanced);
  WebServer.on("/setup", handle_setup);
  WebServer.on("/json", handle_json);
  WebServer.on("/rules", handle_rules);
  WebServer.on("/sysinfo", handle_sysinfo);
  WebServer.on("/pinstates", handle_pinstates);
  WebServer.on("/favicon.ico", handle_favicon);

  #if defined(ESP8266)
    if (ESP.getFlashChipRealSize() > 524288)
      httpUpdater.setup(&WebServer);
  #endif

  #if defined(ESP8266)
  if (Settings.UseSSDP)
  {
    WebServer.on("/ssdp.xml", HTTP_GET, []() {
      WiFiClient client(WebServer.client());
      SSDP_schema(client);
    });
    SSDP_begin();
  }
  #endif

  WebServer.begin();
}

 


void getWebPageTemplateDefault(const String& tmplName, String& tmpl)
{
  if (tmplName == F("TmplAP"))
  {
    tmpl += F(
              "<!DOCTYPE html><html lang='en'>"
              "<head>"
              "<meta charset='utf-8'/>"
              "<meta name='viewport' content='width=device-width, initial-scale=1.0'>"
              "<title>{{name}}</title>"
              "{{css}}"
              "</head>"
              "<body>"
              "<header class='headermenu'>"
              "<h1>Welcome to ESP Easy Mega AP</h1>"
              "</header>"
              "<section>"
              "{{error}}"
              "{{content}}"
              "</section>"
              "<footer>"
              "<h6>Powered by www.letscontrolit.com</h6>"
              "</footer>"
              "</body>"            );
  }
  else if (tmplName == F("TmplMsg"))
  {
    tmpl += F(
              "<!DOCTYPE html><html lang='en'>"
              "<head>"
              "<meta charset='utf-8'/>"
              "<meta name='viewport' content='width=device-width, initial-scale=1.0'>"
              "<title>{{name}}</title>"
              "{{css}}"
              "</head>"
              "<body>"
              "<header class='headermenu'>"
              "<h1>ESP Easy Mega: {{name}}</h1>"
              "</header>"
              "<section>"
              "{{error}}"
              "{{content}}"
              "</section>"
              "<footer>"
              "<h6>Powered by www.letscontrolit.com</h6>"
              "</footer>"
              "</body>"
            );
  }
  else   //all other template names e.g. TmplStd
  {
    tmpl += F(
      "<!DOCTYPE html><html lang='en'>"
      "<head>"
        "<meta charset='utf-8'/>"
        "<title>{{name}}</title>"
        "<meta name='viewport' content='width=device-width, initial-scale=1.0'>"
        "{{js}}"
        "{{css}}"
      "</head>"
      "<body class='bodymenu'>"
        "<span class='message' id='rbtmsg'></span>"
        "<header class='headermenu'>"
          "<h1>ESP Easy Mega: {{name}} {{logo}}</h1>"
          "{{menu}}"
        "</header>"
        "<section>"
        "<span class='message error'>"
        "{{error}}"
        "</span>"
        "{{content}}"
        "</section>"
        "<footer>"
          "<h6>Powered by www.letscontrolit.com</h6>"
        "</footer>"
      "</body></html>"
            );
  }
}


<<<<<<< HEAD
=======
void sendWebPageChunkedBegin(String& log)
{
  statusLED(true);
  WebServer.setContentLength(CONTENT_LENGTH_UNKNOWN);
  // WebServer.sendHeader("Content-Type","text/html",true);
  WebServer.sendHeader("Cache-Control","no-cache");
  #if defined(ESP8266) && defined(ARDUINO_ESP8266_RELEASE_2_3_0)
  WebServer.sendHeader("Transfer-Encoding","chunked");
  #endif
  WebServer.send(200);
}

void sendWebPageChunkedData(String& log, String& data)
{
  checkRAM(F("sendWebPageChunkedData"));
   
  if (data.length() > 0)
  {
    statusLED(true);
    log += F(" [");
    log += data.length();
    log += F("]");

    #if defined(ESP8266) && defined(ARDUINO_ESP8266_RELEASE_2_3_0)
      String size;
      size=String(data.length(), HEX)+"\r\n";
      //do chunked transfer encoding ourselves (WebServer doesn't support it)
      WebServer.sendContent(size);
      WebServer.sendContent(data);
      WebServer.sendContent("\r\n");
    #else  // ESP8266 2.4.0rc2 and higher and the ESP32 webserver supports chunked http transfer
      WebServer.sendContent(data);
    #endif
    data = F("");   //free RAM
  }
}

void sendWebPageChunkedEnd(String& log)
{
  log += F(" [0]");
  #if defined(ESP8266) && defined(ARDUINO_ESP8266_RELEASE_2_3_0)
    WebServer.sendContent("0\r\n\r\n");
  #else // ESP8266 2.4.0rc2 and higher and the ESP32 webserver supports chunked http transfer
    WebServer.sendContent("");
  #endif
}

>>>>>>> e713da5d
String getErrorNotifications() {
  String errors;
  // Check number of MQTT controllers active.
  int nrMQTTenabled = 0;
  for (byte x = 0; x < CONTROLLER_MAX; x++) {
    if (Settings.Protocol[x] != 0) {
      byte ProtocolIndex = getProtocolIndex(Settings.Protocol[x]);
      if (Settings.ControllerEnabled[x] && Protocol[ProtocolIndex].usesMQTT) {
        ++nrMQTTenabled;
      }
    }
  }
  if (nrMQTTenabled > 1) {
    // Add warning, only one MQTT protocol should be used.
    addHtmlError(errors, F("Only one MQTT controller should be active."));
}
  // Check checksum of stored settings.


  return errors;
}


static byte navMenuIndex = 0;
 
void getWebPageTemplateVar(const String& varName )
{
 // Serial.print(varName); Serial.print(" : free: "); Serial.print(ESP.getFreeHeap());   Serial.print("var len before:  "); Serial.print (varValue.length()) ;Serial.print("after:  ");
 //varValue = F("");

  if (varName == F("name"))
  {
    TXBuffer += Settings.Name;
  }

  else if (varName == F("unit"))
  {
    TXBuffer += String(Settings.Unit);
  }

  else if (varName == F("menu"))
  {
    static const __FlashStringHelper* gpMenu[8][2] = {
      F("Main"), F("."),                      //0
      F("Config"), F("config"),               //1
      F("Controllers"), F("controllers"),     //2
      F("Hardware"), F("hardware"),           //3
      F("Devices"), F("devices"),             //4
      F("Rules"), F("rules"),                 //5
      F("Notifications"), F("notifications"), //6
      F("Tools"), F("tools"),                 //7
    };

    TXBuffer += F("<div class='menubar'>");

    for (byte i = 0; i < 8; i++)
    {
      if (i == 5 && !Settings.UseRules)   //hide rules menu item
        continue;

      TXBuffer += F("<a class='menu");
      if (i == navMenuIndex)
        TXBuffer += F(" active");
      TXBuffer += F("' href='");
      TXBuffer += gpMenu[i][1];
      TXBuffer += F("'>");
      TXBuffer += gpMenu[i][0];
      TXBuffer += F("</a>");
    }

    TXBuffer += F("</div>");
  }

  else if (varName == F("logo"))
  {
    if (SPIFFS.exists("esp.png"))
    {
      TXBuffer = F("<img src=\"esp.png\" width=48 height=48 align=right>");
    }
  }

  else if (varName == F("css"))
  {
    if (SPIFFS.exists("esp.css"))   //now css is written in writeDefaultCSS() to SPIFFS and always present
    //if (0) //TODO
    {
      TXBuffer = F("<link rel=\"stylesheet\" type=\"text/css\" href=\"esp.css\">");
    } 
   else
    {
      TXBuffer += F("<style>");
      // TXBuffer += PGMT(pgDefaultCSS);
      for (unsigned int i = 0; i<  strlen(pgDefaultCSS); i++){   TXBuffer +=String((char)pgm_read_byte(&pgDefaultCSS[i]));      } // saves 1k of ram
      TXBuffer += F("</style>");
    } 
  }


  else if (varName == F("js"))
  {
    TXBuffer += F(
                  "<script><!--\n"
                  "function dept_onchange(frmselect) {frmselect.submit();}"
                  "\n//--></script>");
  }

  else if (varName == F("error"))
  {
    //print last error - not implemented yet
  }

  else if (varName == F("debug"))
  {
    //print debug messages - not implemented yet
  }

  else
  {
    String log = F("Templ: Unknown Var : ");
    log += varName;
    addLog(LOG_LEVEL_ERROR, log);
    //no return string - eat var name
  }
   
 }


void writeDefaultCSS(void)
{
  return; //TODO

  if (!SPIFFS.exists("esp.css"))
  {
    String defaultCSS;
 
    fs::File f = SPIFFS.open("esp.css", "w");
    if (f)
    {
      String log = F("CSS  : Writing default CSS file to SPIFFS (");
      log += defaultCSS.length();
      log += F(" bytes)");
      addLog(LOG_LEVEL_INFO, log);
      defaultCSS= PGMT(pgDefaultCSS);
      f.write((const unsigned char*)defaultCSS.c_str(), defaultCSS.length());   //note: content must be in RAM - a write of F("XXX") does not work
      f.close();
    }

  }
}


//********************************************************************************
// Add top menu
//********************************************************************************
void addHeader(boolean showMenu, String& str)
{
  //not longer used - now part of template
}


//********************************************************************************
// Add footer to web page
//********************************************************************************
void addFooter(String& str)
{
  //not longer used - now part of template
}


//********************************************************************************
// Web Interface root page
//********************************************************************************
void handle_root() {
 
  // if Wifi setup, launch setup wizard
  if (wifiSetup)
  {
    WebServer.send(200, "text/html", F("<meta HTTP-EQUIV='REFRESH' content='0; url=/setup'>"));
    return;
  }
   if (!isLoggedIn()) return;
   navMenuIndex = 0;
   TXBuffer.startStream();
   sendHeadandTail(F("TmplStd"),_HEAD); 
  
  int freeMem = ESP.getFreeHeap();
  String sCommand = WebServer.arg(F("cmd"));

  if ((strcasecmp_P(sCommand.c_str(), PSTR("wifidisconnect")) != 0) && (strcasecmp_P(sCommand.c_str(), PSTR("reboot")) != 0))
  {
    if (timerAPoff)
      timerAPoff = millis() + 2000L;  //user has reached the main page - AP can be switched off in 2..3 sec


  
    printToWeb = true;
    printWebString = "";
    if (sCommand.length() > 0) {
      ExecuteCommand(VALUE_SOURCE_HTTP, sCommand.c_str());
    }

    IPAddress ip = WiFi.localIP();
    // IPAddress gw = WiFi.gatewayIP();

    TXBuffer += printWebString;
    TXBuffer += F("<form>");
    TXBuffer += F("<table><TR><TH>System Info<TH>Value<TH><TH>System Info<TH>Value<TH>");

    TXBuffer += F("<TR><TD>Unit:<TD>");
    TXBuffer += String(Settings.Unit);

    TXBuffer += F("<TD><TD>GIT version:<TD>");
    TXBuffer += BUILD_GIT;

    TXBuffer += F("<TR><TD>Local Time:<TD>");
    if (Settings.UseNTP)
    {
      TXBuffer += getDateTimeString('-', ':', ' ');
    }
    else
      TXBuffer += F("NTP disabled");

    TXBuffer += F("<TD><TD>Uptime:<TD>");
    char strUpTime[40];
    int minutes = wdcounter / 2;
    int days = minutes / 1440;
    minutes = minutes % 1440;
    int hrs = minutes / 60;
    minutes = minutes % 60;
    sprintf_P(strUpTime, PSTR("%d days %d hours %d minutes"), days, hrs, minutes);
    TXBuffer += strUpTime;

    TXBuffer += F("<TR><TD>Load:<TD>");
    if (wdcounter > 0)
    {
      TXBuffer += String(100 - (100 * loopCounterLast / loopCounterMax));
      TXBuffer += F("% (LC=");
      TXBuffer += String(int(loopCounterLast / 30));
      TXBuffer += F(")");
    }

    TXBuffer += F("<TD><TD>Free Mem:<TD>");
    TXBuffer += String(freeMem);
    TXBuffer += F(" (");
    TXBuffer += String(lowestRAM);
    TXBuffer += F(" - ");
    TXBuffer += String(lowestRAMfunction);
    TXBuffer += F(")");

    TXBuffer += F("<TR><TD>IP:<TD>");
    TXBuffer += formatIP(ip);

    TXBuffer += F("<TD><TD>Wifi RSSI:<TD>");
    if (WiFi.status() == WL_CONNECTED)
    {
      TXBuffer += String(WiFi.RSSI());
      TXBuffer += F(" dB");
    }

    #ifdef FEATURE_MDNS
      TXBuffer += F("<TR><TD>mDNS:<TD><a href='http://");
      TXBuffer += WifiGetHostname();
      TXBuffer += F(".local'>");
      TXBuffer += WifiGetHostname();
      TXBuffer += F(".local</a><TD><TD><TD>");
    #endif


    TXBuffer += F("<TR><TH>Node List:<TH>Name<TH>Build<TH>Type<TH>IP<TH>Age<TR><TD><TD>");
    for (byte x = 0; x < UNIT_MAX; x++)
    {
      if (Nodes[x].ip[0] != 0)
      {
        char url[80];
        sprintf_P(url, PSTR("<a class='button link' href='http://%u.%u.%u.%u'>%u.%u.%u.%u</a>"), Nodes[x].ip[0], Nodes[x].ip[1], Nodes[x].ip[2], Nodes[x].ip[3], Nodes[x].ip[0], Nodes[x].ip[1], Nodes[x].ip[2], Nodes[x].ip[3]);
        TXBuffer += F("<TR><TD>Unit ");
        TXBuffer += String(x);
        TXBuffer += F("<TD>");
        if (x != Settings.Unit)
          TXBuffer += Nodes[x].nodeName;
        else
          TXBuffer += Settings.Name;
        TXBuffer += F("<TD>");
        if (Nodes[x].build)
          TXBuffer += String(Nodes[x].build);
        TXBuffer += F("<TD>");
        if (Nodes[x].nodeType)
          switch (Nodes[x].nodeType)
          {
            case NODE_TYPE_ID_ESP_EASY_STD:
              TXBuffer += F("ESP Easy");
              break;
            case NODE_TYPE_ID_ESP_EASYM_STD:
              TXBuffer += F("ESP Easy Mega");
              break;
            case NODE_TYPE_ID_ESP_EASY32_STD:
              TXBuffer += F("ESP Easy 32");
              break;
            case NODE_TYPE_ID_ARDUINO_EASY_STD:
              TXBuffer += F("Arduino Easy");
              break;
            case NODE_TYPE_ID_NANO_EASY_STD:
              TXBuffer += F("Nano Easy");
              break;
          }
        TXBuffer += F("<TD>");
        TXBuffer += url;
        TXBuffer += F("<TD>");
        TXBuffer += String( Nodes[x].age);
      }
    }

    TXBuffer += F("</table></form>");
  
    printWebString = "";
    printToWeb = false;
    sendHeadandTail(F("TmplStd"),_TAIL); 
    TXBuffer.endStream();

  }
  else
  {
    //TODO: move this to handle_tools, from where it is actually called?

    // have to disconnect or reboot from within the main loop
    // because the webconnection is still active at this point
    // disconnect here could result into a crash/reboot...
    if (strcasecmp_P(sCommand.c_str(), PSTR("wifidisconnect")) == 0)
    {
      String log = F("WIFI : Disconnecting...");
      addLog(LOG_LEVEL_INFO, log);
      cmd_within_mainloop = CMD_WIFI_DISCONNECT;
    }

    if (strcasecmp_P(sCommand.c_str(), PSTR("reboot")) == 0)
    {
      String log = F("     : Rebooting...");
      addLog(LOG_LEVEL_INFO, log);
      cmd_within_mainloop = CMD_REBOOT;
    }

    TXBuffer+= "OK";
    TXBuffer.endStream();
    
  }
}


//********************************************************************************
// Web Interface config page
//********************************************************************************
void handle_config() {
      
 if (!isLoggedIn()) return;
   navMenuIndex = 1;
   TXBuffer.startStream();
   sendHeadandTail(F("TmplStd"),_HEAD); 

  if (timerAPoff)
    timerAPoff = millis() + 2000L;  //user has reached the main page - AP can be switched off in 2..3 sec


  String name = WebServer.arg(F("name"));
  //String password = WebServer.arg(F("password"));
  String ssid = WebServer.arg(F("ssid"));
  //String key = WebServer.arg(F("key"));
  String ssid2 = WebServer.arg(F("ssid2"));
  //String key2 = WebServer.arg(F("key2"));
  String iprangelow = WebServer.arg(F("iprangelow"));
  String iprangehigh = WebServer.arg(F("iprangehigh"));

  String sensordelay = WebServer.arg(F("delay"));
  String deepsleep = WebServer.arg(F("deepsleep"));
  String deepsleeponfail = WebServer.arg(F("deepsleeponfail"));
  String espip = WebServer.arg(F("espip"));
  String espgateway = WebServer.arg(F("espgateway"));
  String espsubnet = WebServer.arg(F("espsubnet"));
  String espdns = WebServer.arg(F("espdns"));
  String unit = WebServer.arg(F("unit"));
  //String apkey = WebServer.arg(F("apkey"));

  
  if (ssid[0] != 0)
  {
    if (strcmp(Settings.Name, name.c_str()) != 0) {
      addLog(LOG_LEVEL_INFO, F("Unit Name changed."));
      MQTTclient_should_reconnect = true;
    }
    strncpy(Settings.Name, name.c_str(), sizeof(Settings.Name));
    //strncpy(SecuritySettings.Password, password.c_str(), sizeof(SecuritySettings.Password));
    copyFormPassword(F("password"), SecuritySettings.Password, sizeof(SecuritySettings.Password));
    strncpy(SecuritySettings.WifiSSID, ssid.c_str(), sizeof(SecuritySettings.WifiSSID));
    //strncpy(SecuritySettings.WifiKey, key.c_str(), sizeof(SecuritySettings.WifiKey));
    copyFormPassword(F("key"), SecuritySettings.WifiKey, sizeof(SecuritySettings.WifiKey));
    strncpy(SecuritySettings.WifiSSID2, ssid2.c_str(), sizeof(SecuritySettings.WifiSSID2));
    //strncpy(SecuritySettings.WifiKey2, key2.c_str(), sizeof(SecuritySettings.WifiKey2));
    copyFormPassword(F("key2"), SecuritySettings.WifiKey2, sizeof(SecuritySettings.WifiKey2));
    //strncpy(SecuritySettings.WifiAPKey, apkey.c_str(), sizeof(SecuritySettings.WifiAPKey));
    copyFormPassword(F("apkey"), SecuritySettings.WifiAPKey, sizeof(SecuritySettings.WifiAPKey));
     

    // TD-er Read access control from form.
    SecuritySettings.IPblockLevel = getFormItemInt(F("ipblocklevel"));
    switch (SecuritySettings.IPblockLevel) {
      case LOCAL_SUBNET_ALLOWED:
      {
        IPAddress low, high;
        getSubnetRange(low, high);
        for (byte i=0; i < 4; ++i) {
          SecuritySettings.AllowedIPrangeLow[i] = low[i];
          SecuritySettings.AllowedIPrangeHigh[i] = high[i];
        }
        break;
      }
      case ONLY_IP_RANGE_ALLOWED:
      case ALL_ALLOWED:
        // iprangelow.toCharArray(tmpString, 26);
        str2ip(iprangelow, SecuritySettings.AllowedIPrangeLow);
        // iprangehigh.toCharArray(tmpString, 26);
        str2ip(iprangehigh, SecuritySettings.AllowedIPrangeHigh);
        break;
    }
 
    Settings.Delay = sensordelay.toInt();
    Settings.deepSleep = (deepsleep == "on");
    Settings.deepSleepOnFail = (deepsleeponfail == "on");
    str2ip(espip, Settings.IP);
    str2ip(espgateway, Settings.Gateway);
    str2ip(espsubnet, Settings.Subnet);
    str2ip(espdns, Settings.DNS);
    Settings.Unit = unit.toInt();
    addHtmlError(  SaveSettings());
  }

  TXBuffer += F("<form name='frmselect' method='post'><table>");

  addFormHeader(TXBuffer.buf,  F("Main Settings"));

  Settings.Name[25] = 0;
  SecuritySettings.Password[25] = 0;
  addFormTextBox(TXBuffer.buf,  F("Unit Name"), F("name"), Settings.Name, 25);
  addFormNumericBox(TXBuffer.buf,  F("Unit Number"), F("unit"), Settings.Unit, 0, 9999);
  addFormPasswordBox( TXBuffer.buf, F("Admin Password"), F("password"), SecuritySettings.Password, 25);

  addFormSubHeader(TXBuffer.buf,  F("Wifi Settings"));

  addFormTextBox(TXBuffer.buf,  F("SSID"), F("ssid"), SecuritySettings.WifiSSID, 31);
  addFormPasswordBox( TXBuffer.buf, F("WPA Key"), F("key"), SecuritySettings.WifiKey, 63);
  addFormTextBox(TXBuffer.buf,  F("Fallback SSID"), F("ssid2"), SecuritySettings.WifiSSID2, 31);
  addFormPasswordBox(TXBuffer.buf,  F("Fallback WPA Key"), F("key2"), SecuritySettings.WifiKey2, 63);
  addFormSeparator(TXBuffer.buf  );
  addFormPasswordBox( TXBuffer.buf, F("WPA AP Mode Key"), F("apkey"), SecuritySettings.WifiAPKey, 63);

  // TD-er add IP access box F("ipblocklevel")
  addFormSubHeader( TXBuffer.buf, F("Client IP filtering"));
  {
    IPAddress low, high;
    getIPallowedRange(low, high);
    byte iplow[4];
    byte iphigh[4];
    for (byte i = 0; i < 4; ++i) {
      iplow[i] = low[i];
      iphigh[i] = high[i];
    }
    addFormIPaccessControlSelect( TXBuffer.buf, F("Client IP block level"), F("ipblocklevel"), SecuritySettings.IPblockLevel);
    addFormIPBox( TXBuffer.buf, F("Access IP lower range"), F("iprangelow"), iplow);
    addFormIPBox( TXBuffer.buf, F("Access IP upper range"), F("iprangehigh"), iphigh);
  }

  addFormSubHeader( TXBuffer.buf, F("IP Settings"));

  addFormIPBox(TXBuffer.buf,  F("ESP IP"), F("espip"), Settings.IP);
  addFormIPBox( TXBuffer.buf, F("ESP GW"), F("espgateway"), Settings.Gateway);
  addFormIPBox(TXBuffer.buf,  F("ESP Subnet"), F("espsubnet"), Settings.Subnet);
  addFormIPBox(TXBuffer.buf,  F("ESP DNS"), F("espdns"), Settings.DNS);
  addFormNote(TXBuffer.buf,  F("Leave empty for DHCP"));


  addFormSubHeader(TXBuffer.buf,  F("Sleep Mode"));

  addFormCheckBox(TXBuffer.buf,  F("Sleep enabled"), F("deepsleep"), Settings.deepSleep);

  addHelpButton(TXBuffer.buf,  F("SleepMode"));
  addFormNumericBox(TXBuffer.buf,  F("Sleep Delay"), F("delay"), Settings.Delay, 0, 4294);   //limited by hardware to ~1.2h
  addUnit(TXBuffer.buf,  F("sec"));

  addFormCheckBox( TXBuffer.buf, F("Sleep on connection failure"), F("deepsleeponfail"), Settings.deepSleepOnFail);

  addFormSeparator( TXBuffer.buf);

  TXBuffer += F("<TR><TD><TD>");
  addSubmitButton(TXBuffer.buf );
  TXBuffer += F("</table></form>");

  sendHeadandTail(F("TmplStd"),_TAIL); 
  TXBuffer.endStream();
}


//********************************************************************************
// Web Interface controller page
//********************************************************************************
void handle_controllers() {
  if (!isLoggedIn()) return;
  navMenuIndex = 2;
  TXBuffer.startStream();
  sendHeadandTail(F("TmplStd"),_HEAD); 

  struct EventStruct TempEvent;

  byte controllerindex = WebServer.arg(F("index")).toInt();
  boolean controllerNotSet = controllerindex == 0;
  --controllerindex;

  String usedns = WebServer.arg(F("usedns"));
  String controllerip = WebServer.arg(F("controllerip"));
  String controllerhostname = WebServer.arg(F("controllerhostname"));
  String controllerport = WebServer.arg(F("controllerport"));
  String protocol = WebServer.arg(F("protocol"));
  String controlleruser = WebServer.arg(F("controlleruser"));
  String controllerpassword = WebServer.arg(F("controllerpassword"));
  String controllersubscribe = WebServer.arg(F("controllersubscribe"));
  String controllerpublish = WebServer.arg(F("controllerpublish"));
  String controllerenabled = WebServer.arg(F("controllerenabled"));

   

  //submitted data
  if (protocol.length() != 0 && !controllerNotSet)
  {
    ControllerSettingsStruct ControllerSettings;
    //submitted changed protocol
    if (Settings.Protocol[controllerindex] != protocol.toInt())
    {

      Settings.Protocol[controllerindex] = protocol.toInt();

      //there is a protocol selected?
      if (Settings.Protocol[controllerindex]!=0)
      {
        //reset (some) default-settings
        byte ProtocolIndex = getProtocolIndex(Settings.Protocol[controllerindex]);
        ControllerSettings.Port = Protocol[ProtocolIndex].defaultPort;
        if (Protocol[ProtocolIndex].usesTemplate)
          CPlugin_ptr[ProtocolIndex](CPLUGIN_PROTOCOL_TEMPLATE, &TempEvent, dummyString);
        strncpy(ControllerSettings.Subscribe, TempEvent.String1.c_str(), sizeof(ControllerSettings.Subscribe));
        strncpy(ControllerSettings.Publish, TempEvent.String2.c_str(), sizeof(ControllerSettings.Publish));
        TempEvent.String1 = "";
        TempEvent.String2 = "";
        //NOTE: do not enable controller by default, give user a change to enter sensible values first

        //not resetted to default (for convenience)
        //SecuritySettings.ControllerUser[controllerindex]
        //SecuritySettings.ControllerPassword[controllerindex]

        ClearCustomControllerSettings(controllerindex);
      }

    }

    //subitted same protocol
    else
    {
      //there is a protocol selected
      if (Settings.Protocol != 0)
      {
        //copy all settings to conroller settings struct
        byte ProtocolIndex = getProtocolIndex(Settings.Protocol[controllerindex]);
        TempEvent.ControllerIndex = controllerindex;
        TempEvent.ProtocolIndex = ProtocolIndex;
        CPlugin_ptr[ProtocolIndex](CPLUGIN_WEBFORM_SAVE, &TempEvent, dummyString);
        ControllerSettings.UseDNS = usedns.toInt();
        if (ControllerSettings.UseDNS)
        {
          strncpy(ControllerSettings.HostName, controllerhostname.c_str(), sizeof(ControllerSettings.HostName));
          IPAddress IP;
          WiFi.hostByName(ControllerSettings.HostName, IP);
          for (byte x = 0; x < 4; x++)
            ControllerSettings.IP[x] = IP[x];
        }
        //no protocol selected
        else
        {
          str2ip(controllerip, ControllerSettings.IP);
        }
        //copy settings to struct
        Settings.ControllerEnabled[controllerindex] = (controllerenabled == "on");
        ControllerSettings.Port = controllerport.toInt();
        strncpy(SecuritySettings.ControllerUser[controllerindex], controlleruser.c_str(), sizeof(SecuritySettings.ControllerUser[0]));
        //strncpy(SecuritySettings.ControllerPassword[controllerindex], controllerpassword.c_str(), sizeof(SecuritySettings.ControllerPassword[0]));
        copyFormPassword(F("controllerpassword"), SecuritySettings.ControllerPassword[controllerindex], sizeof(SecuritySettings.ControllerPassword[0]));
        strncpy(ControllerSettings.Subscribe, controllersubscribe.c_str(), sizeof(ControllerSettings.Subscribe));
        strncpy(ControllerSettings.Publish, controllerpublish.c_str(), sizeof(ControllerSettings.Publish));
      }
    }
    addHtmlError( TXBuffer.buf, SaveControllerSettings(controllerindex, (byte*)&ControllerSettings, sizeof(ControllerSettings)));
    addHtmlError( TXBuffer.buf,  SaveSettings());
  }

  TXBuffer += F("<form name='frmselect' method='post'>");

  if (controllerNotSet)
  {
    TXBuffer += F("<table border=1px frame='box' rules='all'><TR><TH>");
    TXBuffer += F("<TH>Nr<TH>Enabled<TH>Protocol<TH>Host<TH>Port");

    ControllerSettingsStruct ControllerSettings;
    for (byte x = 0; x < CONTROLLER_MAX; x++)
    {
      LoadControllerSettings(x, (byte*)&ControllerSettings, sizeof(ControllerSettings));
      TXBuffer += F("<TR><TD>");
      TXBuffer += F("<a class='button link' href=\"controllers?index=");
      TXBuffer +=  x + 1;
      TXBuffer += F("\">Edit</a>");
      TXBuffer += F("<TD>");
      TXBuffer +=  getControllerSymbol(x);
      TXBuffer += F("<TD>");
      if (Settings.Protocol[x] != 0)
      {
        addEnabled( TXBuffer.buf, Settings.ControllerEnabled[x]);

        TXBuffer += F("<TD>");
        byte ProtocolIndex = getProtocolIndex(Settings.Protocol[x]);
        String ProtocolName = "";
        CPlugin_ptr[ProtocolIndex](CPLUGIN_GET_DEVICENAME, 0, ProtocolName);
        TXBuffer +=  ProtocolName;

        TXBuffer += F("<TD>");
        TXBuffer +=  ControllerSettings.getHost();
        TXBuffer += F("<TD>");
        TXBuffer +=  ControllerSettings.Port;
      }
      else
        TXBuffer += F("<TD><TD><TD>");
    }
    TXBuffer += F("</table></form>");
  }
  else
  {
    TXBuffer += F("<table><TR><TH>Controller Settings<TH>");
    TXBuffer += F("<TR><TD>Protocol:");
    byte choice = Settings.Protocol[controllerindex];
    TXBuffer += F("<TD>");
    addSelector_Head(TXBuffer.buf,  F("protocol"), true);
    addSelector_Item(TXBuffer.buf,  F("- Standalone -"), 0, false, false, F(""));
    for (byte x = 0; x <= protocolCount; x++)
    {
      String ProtocolName = "";
      CPlugin_ptr[x](CPLUGIN_GET_DEVICENAME, 0, ProtocolName);
      boolean disabled = false;// !((controllerindex == 0) || !Protocol[x].usesMQTT);
      addSelector_Item( TXBuffer.buf,
                       ProtocolName,
                       Protocol[x].Number,
                       choice == Protocol[x].Number,
                       disabled,
                       F(""));
    }
    addSelector_Foot( TXBuffer.buf);

    addHelpButton(TXBuffer.buf,  F("EasyProtocols"));
      // char str[20];

    if (Settings.Protocol[controllerindex])
    {
      ControllerSettingsStruct ControllerSettings;
      LoadControllerSettings(controllerindex, (byte*)&ControllerSettings, sizeof(ControllerSettings));
      byte choice = ControllerSettings.UseDNS;
      String options[2];
      options[0] = F("Use IP address");
      options[1] = F("Use Hostname");

      addFormSelector(TXBuffer.buf,  F("Locate Controller"), F("usedns"), 2, options, NULL, NULL, choice, true);

      if (ControllerSettings.UseDNS)
      {
        addFormTextBox(TXBuffer.buf,  F("Controller Hostname"), F("controllerhostname"), ControllerSettings.HostName, sizeof(ControllerSettings.HostName)-1);
      }
      else
      {
        addFormIPBox(TXBuffer.buf,  F("Controller IP"), F("controllerip"), ControllerSettings.IP);
      }

      addFormNumericBox(TXBuffer.buf,  F("Controller Port"), F("controllerport"), ControllerSettings.Port, 1, 65535);

      byte ProtocolIndex = getProtocolIndex(Settings.Protocol[controllerindex]);
      if (Protocol[ProtocolIndex].usesAccount)
      {
         String protoDisplayName;
        if (!getControllerProtocolDisplayName(ProtocolIndex, CONTROLLER_USER, protoDisplayName)) {
          protoDisplayName = F("Controller User");
        }
        addFormTextBox(TXBuffer.buf, protoDisplayName, F("controlleruser"), SecuritySettings.ControllerUser[controllerindex], sizeof(SecuritySettings.ControllerUser[0])-1);
       }
      if (Protocol[ProtocolIndex].usesPassword)
      {
        String protoDisplayName;
        if (getControllerProtocolDisplayName(ProtocolIndex, CONTROLLER_PASS, protoDisplayName)) {
          // It is not a regular password, thus use normal text field.
          addFormTextBox(TXBuffer.buf, protoDisplayName, F("controllerpassword"), SecuritySettings.ControllerPassword[controllerindex], sizeof(SecuritySettings.ControllerPassword[0])-1);
        } else {
          addFormPasswordBox(TXBuffer.buf, F("Controller Password"), F("controllerpassword"), SecuritySettings.ControllerPassword[controllerindex], sizeof(SecuritySettings.ControllerPassword[0])-1);
        }
      }

      if (Protocol[ProtocolIndex].usesTemplate || Protocol[ProtocolIndex].usesMQTT)
      {
         String protoDisplayName;
        if (!getControllerProtocolDisplayName(ProtocolIndex, CONTROLLER_SUBSCRIBE, protoDisplayName)) {
          protoDisplayName = F("Controller Subscribe");
        }
        addFormTextBox(TXBuffer.buf, protoDisplayName, F("controllersubscribe"), ControllerSettings.Subscribe, sizeof(ControllerSettings.Subscribe)-1);
       }

      if (Protocol[ProtocolIndex].usesTemplate || Protocol[ProtocolIndex].usesMQTT)
      {
         String protoDisplayName;
        if (!getControllerProtocolDisplayName(ProtocolIndex, CONTROLLER_PUBLISH, protoDisplayName)) {
          protoDisplayName = F("Controller Publish");
        }
        addFormTextBox(TXBuffer.buf, protoDisplayName, F("controllerpublish"), ControllerSettings.Publish, sizeof(ControllerSettings.Publish)-1);
       }

      addFormCheckBox(TXBuffer.buf,  F("Enabled"), F("controllerenabled"), Settings.ControllerEnabled[controllerindex]);

      TempEvent.ControllerIndex = controllerindex;
      TempEvent.ProtocolIndex = ProtocolIndex;
      CPlugin_ptr[ProtocolIndex](CPLUGIN_WEBFORM_LOAD, &TempEvent,TXBuffer.buf);

    }

    addFormSeparator (TXBuffer.buf);

    TXBuffer += F("<TR><TD><TD><a class='button link' href=\"controllers\">Close</a>");
    addSubmitButton (TXBuffer.buf);
    TXBuffer += F("</table></form>");
  }
 
    sendHeadandTail(F("TmplStd"),_TAIL); 
    TXBuffer.endStream();
}


//********************************************************************************
// Web Interface notifcations page
//********************************************************************************
void handle_notifications() {
  if (!isLoggedIn()) return;
  navMenuIndex = 6;
  TXBuffer.startStream();
  sendHeadandTail(F("TmplStd"),_HEAD); 

  struct EventStruct TempEvent;
  // char tmpString[64];


  byte notificationindex = WebServer.arg(F("index")).toInt();
  boolean notificationindexNotSet = notificationindex == 0;
  --notificationindex;

  String notification = WebServer.arg(F("notification"));
  String domain = WebServer.arg(F("domain"));
  String server = WebServer.arg(F("server"));
  String port = WebServer.arg(F("port"));
  String sender = WebServer.arg(F("sender"));
  String receiver = WebServer.arg(F("receiver"));
  String subject = WebServer.arg(F("subject"));
  String user = WebServer.arg(F("user"));
  String pass = WebServer.arg(F("pass"));
  String body = WebServer.arg(F("body"));
  String pin1 = WebServer.arg(F("pin1"));
  String pin2 = WebServer.arg(F("pin2"));
  String notificationenabled = WebServer.arg(F("notificationenabled"));

 
   

  if (notification.length() != 0 && !notificationindexNotSet)
  {
    NotificationSettingsStruct NotificationSettings;
    if (Settings.Notification[notificationindex] != notification.toInt())
    {
      Settings.Notification[notificationindex] = notification.toInt();
    }
    else
    {
      if (Settings.Notification != 0)
      {
        byte NotificationProtocolIndex = getNotificationProtocolIndex(Settings.Notification[notificationindex]);
        if (NotificationProtocolIndex!=NPLUGIN_NOT_FOUND)
          NPlugin_ptr[NotificationProtocolIndex](NPLUGIN_WEBFORM_SAVE, 0, dummyString);
        NotificationSettings.Port = port.toInt();
        NotificationSettings.Pin1 = pin1.toInt();
        NotificationSettings.Pin2 = pin2.toInt();
        Settings.NotificationEnabled[notificationindex] = (notificationenabled == "on");
        strncpy(NotificationSettings.Domain, domain.c_str(), sizeof(NotificationSettings.Domain));
        strncpy(NotificationSettings.Server, server.c_str(), sizeof(NotificationSettings.Server));
        strncpy(NotificationSettings.Sender, sender.c_str(), sizeof(NotificationSettings.Sender));
        strncpy(NotificationSettings.Receiver, receiver.c_str(), sizeof(NotificationSettings.Receiver));
        strncpy(NotificationSettings.Subject, subject.c_str(), sizeof(NotificationSettings.Subject));
        strncpy(NotificationSettings.User, user.c_str(), sizeof(NotificationSettings.User));
        strncpy(NotificationSettings.Pass, pass.c_str(), sizeof(NotificationSettings.Pass));
        strncpy(NotificationSettings.Body, body.c_str(), sizeof(NotificationSettings.Body));
      }
    }
    // Save the settings.
    addHtmlError(  SaveNotificationSettings(notificationindex, (byte*)&NotificationSettings, sizeof(NotificationSettings)));
    addHtmlError(  SaveSettings());
    if (WebServer.hasArg(F("test"))) {
      // Perform tests with the settings in the form.
      byte NotificationProtocolIndex = getNotificationProtocolIndex(Settings.Notification[notificationindex]);
      if (NotificationProtocolIndex != NPLUGIN_NOT_FOUND)
      {
        // TempEvent.NotificationProtocolIndex = NotificationProtocolIndex;
        TempEvent.NotificationIndex = notificationindex;
        NPlugin_ptr[NotificationProtocolIndex](NPLUGIN_NOTIFY, &TempEvent, dummyString);
      }
    }
  }

  TXBuffer += F("<form name='frmselect' method='post'>");

  if (notificationindexNotSet)
  {
    TXBuffer += F("<table border=1px frame='box' rules='all'><TR><TH>");
    TXBuffer += F("<TH>Nr<TH>Enabled<TH>Service<TH>Server<TH>Port");

    NotificationSettingsStruct NotificationSettings;
    for (byte x = 0; x < NOTIFICATION_MAX; x++)
    {
      LoadNotificationSettings(x, (byte*)&NotificationSettings, sizeof(NotificationSettings));
      TXBuffer += F("<TR><TD>");
      TXBuffer += F("<a class='button link' href=\"notifications?index=");
      TXBuffer +=  x + 1;
      TXBuffer += F("\">Edit</a>");
      TXBuffer += F("<TD>");
      TXBuffer +=  x + 1;
      TXBuffer += F("<TD>");
      if (Settings.Notification[x] != 0)
      {
        addEnabled( TXBuffer.buf, Settings.NotificationEnabled[x]);

        TXBuffer += F("<TD>");
        byte NotificationProtocolIndex = getNotificationProtocolIndex(Settings.Notification[x]);
        String NotificationName = F("(plugin not found?)");
        if (NotificationProtocolIndex!=NPLUGIN_NOT_FOUND)
        {
          NPlugin_ptr[NotificationProtocolIndex](NPLUGIN_GET_DEVICENAME, 0, NotificationName);
        }
        TXBuffer +=  NotificationName;
        TXBuffer += F("<TD>");
        TXBuffer +=  NotificationSettings.Server;
        TXBuffer += F("<TD>");
        TXBuffer +=  NotificationSettings.Port;
      }
      else
        TXBuffer += F("<TD><TD><TD>");
    }
    TXBuffer += F("</table></form>");
  }
  else
  {
    TXBuffer += F("<table><TR><TH>Notification Settings<TH>");
    TXBuffer += F("<TR><TD>Notification:");
    byte choice = Settings.Notification[notificationindex];
    TXBuffer += F("<TD>");
    addSelector_Head( TXBuffer.buf, F("notification"), true);
    addSelector_Item( TXBuffer.buf, F("- None -"), 0, false, false, F(""));
    for (byte x = 0; x <= notificationCount; x++)
    {
      String NotificationName = "";
      NPlugin_ptr[x](NPLUGIN_GET_DEVICENAME, 0, NotificationName);
      addSelector_Item( TXBuffer.buf,
                       NotificationName,
                       Notification[x].Number,
                       choice == Notification[x].Number,
                       false,
                       F(""));
    }
    addSelector_Foot (TXBuffer.buf);

    addHelpButton(TXBuffer.buf,  F("EasyNotifications"));


    // char str[20];

    if (Settings.Notification[notificationindex])
    {
      NotificationSettingsStruct NotificationSettings;
      LoadNotificationSettings(notificationindex, (byte*)&NotificationSettings, sizeof(NotificationSettings));

      byte NotificationProtocolIndex = getNotificationProtocolIndex(Settings.Notification[notificationindex]);
      if (NotificationProtocolIndex!=NPLUGIN_NOT_FOUND)
      {

        if (Notification[NotificationProtocolIndex].usesMessaging)
        {
          TXBuffer += F("<TR><TD>Domain:<TD><input type='text' name='domain' size=64 value='");
          TXBuffer +=  NotificationSettings.Domain;
          TXBuffer += F("'>");

          TXBuffer += F("<TR><TD>Server:<TD><input type='text' name='server' size=64 value='");
          TXBuffer +=  NotificationSettings.Server;
          TXBuffer += F("'>");

          TXBuffer += F("<TR><TD>Port:<TD><input type='text' name='port' value='");
          TXBuffer +=  NotificationSettings.Port;
          TXBuffer += F("'>");

          TXBuffer += F("<TR><TD>Sender:<TD><input type='text' name='sender' size=64 value='");
          TXBuffer +=  NotificationSettings.Sender;
          TXBuffer += F("'>");

          TXBuffer += F("<TR><TD>Receiver:<TD><input type='text' name='receiver' size=64 value='");
          TXBuffer +=  NotificationSettings.Receiver;
          TXBuffer += F("'>");

          TXBuffer += F("<TR><TD>Subject:<TD><input type='text' name='subject' size=64 value='");
          TXBuffer +=  NotificationSettings.Subject;
          TXBuffer += F("'>");

          TXBuffer += F("<TR><TD>User:<TD><input type='text' name='user' size=48 value='");
          TXBuffer +=  NotificationSettings.User;
          TXBuffer += F("'>");

          TXBuffer += F("<TR><TD>Pass:<TD><input type='text' name='pass' size=32 value='");
          TXBuffer +=  NotificationSettings.Pass;
          TXBuffer += F("'>");

          TXBuffer += F("<TR><TD>Body:<TD><textarea name='body' rows='5' cols='80' size=512 wrap='off'>");
          TXBuffer +=  NotificationSettings.Body;
          TXBuffer += F("</textarea>");
        }

        if (Notification[NotificationProtocolIndex].usesGPIO > 0)
        {
          TXBuffer += F("<TR><TD>1st GPIO:<TD>");
          addPinSelect(false, TXBuffer.buf,  "pin1", NotificationSettings.Pin1);
        }

        TXBuffer += F("<TR><TD>Enabled:<TD>");
        addCheckBox(TXBuffer.buf,  F("notificationenabled"), Settings.NotificationEnabled[notificationindex]);

        TempEvent.NotificationIndex = notificationindex;
        NPlugin_ptr[NotificationProtocolIndex](NPLUGIN_WEBFORM_LOAD, &TempEvent,TXBuffer.buf);
      }
    }

    addFormSeparator (TXBuffer.buf);

    TXBuffer += F("<TR><TD><TD><a class='button link' href=\"notifications\">Close</a>");
    addSubmitButton (TXBuffer.buf);
    addSubmitButton(TXBuffer.buf,  F("Test"), F("test"));
    TXBuffer += F("</table></form>");
  }
    sendHeadandTail(F("TmplStd"),_TAIL); 
    TXBuffer.endStream();
}

 











//********************************************************************************
// Web Interface hardware page
//********************************************************************************
void handle_hardware() {
  if (!isLoggedIn()) return;
  navMenuIndex = 3;
  TXBuffer.startStream();
  sendHeadandTail(F("TmplStd"),_HEAD); 
  
  

 
  if (isFormItem(F("psda")))
  {
    Settings.Pin_status_led  = getFormItemInt(F("pled"));
    Settings.Pin_status_led_Inversed  = isFormItemChecked(F("pledi"));
    Settings.Pin_i2c_sda     = getFormItemInt(F("psda"));
    Settings.Pin_i2c_scl     = getFormItemInt(F("pscl"));
    Settings.InitSPI = isFormItemChecked(F("initspi"));      // SPI Init
    Settings.Pin_sd_cs  = getFormItemInt(F("sd"));
    Settings.PinBootStates[0]  =  getFormItemInt(F("p0"));
    Settings.PinBootStates[2]  =  getFormItemInt(F("p2"));
    Settings.PinBootStates[4]  =  getFormItemInt(F("p4"));
    Settings.PinBootStates[5]  =  getFormItemInt(F("p5"));
    Settings.PinBootStates[9]  =  getFormItemInt(F("p9"));
    Settings.PinBootStates[10] =  getFormItemInt(F("p10"));
    Settings.PinBootStates[12] =  getFormItemInt(F("p12"));
    Settings.PinBootStates[13] =  getFormItemInt(F("p13"));
    Settings.PinBootStates[14] =  getFormItemInt(F("p14"));
    Settings.PinBootStates[15] =  getFormItemInt(F("p15"));
    Settings.PinBootStates[16] =  getFormItemInt(F("p16"));

    addHtmlError(TXBuffer.buf, SaveSettings());
  }

  TXBuffer += F("<form  method='post'><table><TR><TH>Hardware Settings<TH><TR><TD>");

  addFormSubHeader(TXBuffer.buf, F("Wifi Status LED"));
  addFormPinSelect( TXBuffer.buf,F("GPIO &rarr; LED"), "pled", Settings.Pin_status_led);
  addFormCheckBox(TXBuffer.buf,  F("Inversed LED"), F("pledi"), Settings.Pin_status_led_Inversed);
  addFormNote(TXBuffer.buf,      F("Use &rsquo;GPIO-2 (D4)&rsquo; with &rsquo;Inversed&rsquo; checked for onboard LED"));
  addFormSubHeader(TXBuffer.buf, F("I2C Interface"));
  addFormPinSelectI2C(TXBuffer.buf, F("GPIO &#8703; SDA"), F("psda"), Settings.Pin_i2c_sda);
  addFormPinSelectI2C(TXBuffer.buf, F("GPIO &#8702; SCL"), F("pscl"), Settings.Pin_i2c_scl);

  // SPI Init
  addFormSubHeader(TXBuffer.buf, F("SPI Interface"));
  addFormCheckBox(TXBuffer.buf,  F("Init SPI"), F("initspi"), Settings.InitSPI);
  addFormNote( TXBuffer.buf,     F("CLK=GPIO-14 (D5), MISO=GPIO-12 (D6), MOSI=GPIO-13 (D7)"));
  addFormNote( TXBuffer.buf,     F("Chip Select (CS) config must be done in the plugin"));
#ifdef FEATURE_SD
  addFormPinSelect( TXBuffer.buf,F("GPIO &rarr; SD Card CS"), "sd", Settings.Pin_sd_cs);
#endif
 
  addFormSubHeader(TXBuffer.buf, F("GPIO boot states"));
  addFormPinStateSelect(TXBuffer.buf, F("Pin mode 0 (D3)"), F("p0"), Settings.PinBootStates[0]);
  addFormPinStateSelect(TXBuffer.buf, F("Pin mode 2 (D4)"), F("p2"), Settings.PinBootStates[2]);
  addFormPinStateSelect(TXBuffer.buf, F("Pin mode 4 (D2)"), F("p4"), Settings.PinBootStates[4]);
  addFormPinStateSelect(TXBuffer.buf, F("Pin mode 5 (D1)"), F("p5"), Settings.PinBootStates[5]);
  addFormPinStateSelect(TXBuffer.buf, F("Pin mode 9 (D11)"), F("p9"), Settings.PinBootStates[9]);
  addFormPinStateSelect(TXBuffer.buf, F("Pin mode 10 (D12)"), F("p10"), Settings.PinBootStates[10]);
  addFormPinStateSelect(TXBuffer.buf, F("Pin mode 12 (D6)"), F("p12"), Settings.PinBootStates[12]);
  addFormPinStateSelect(TXBuffer.buf, F("Pin mode 13 (D7)"), F("p13"), Settings.PinBootStates[13]);
  addFormPinStateSelect(TXBuffer.buf, F("Pin mode 14 (D5)"), F("p14"), Settings.PinBootStates[14]);
  addFormPinStateSelect(TXBuffer.buf, F("Pin mode 15 (D8)"), F("p15"), Settings.PinBootStates[15]);
  addFormPinStateSelect(TXBuffer.buf, F("Pin mode 16 (D0)"), F("p16"), Settings.PinBootStates[16]);
  addFormSeparator(TXBuffer.buf);
 
  TXBuffer += F("<TR><TD><TD>");
  addSubmitButton(TXBuffer.buf);
  addHelpButton(TXBuffer.buf, F("ESPEasy#Hardware_page"));
  TXBuffer += F("<TR><TD></table></form>");
  
  sendHeadandTail(F("TmplStd"),_TAIL); 
  TXBuffer.endStream();

}

//********************************************************************************
// Add a GPIO pin select dropdown list
//********************************************************************************
void addFormPinStateSelect(String& str, const String& label, const String& id, int choice)
{
  addRowLabel(str, label);
  addPinStateSelect(str, id, choice);
  TXBuffer.checkFull();
}

void addPinStateSelect(String& str, String name, int choice)
{
  String options[4] = { F("Default"), F("Output Low"), F("Output High"), F("Input") };
  addSelector(str, name, 4, options, NULL, NULL, choice, false);
  TXBuffer.checkFull();
}

//********************************************************************************
// Add a IP Access Control select dropdown list
//********************************************************************************
void addFormIPaccessControlSelect(String& str, const String& label, const String& id, int choice)
{
  addRowLabel(str, label);
  addIPaccessControlSelect(str, id, choice);
  TXBuffer.checkFull();
}

void addIPaccessControlSelect(String& str, String name, int choice)
{
  String options[3] = { F("Allow All"), F("Allow Local Subnet"), F("Allow IP range") };
  addSelector(str, name, 3, options, NULL, NULL, choice, false);
  TXBuffer.checkFull();
}




//********************************************************************************
// Web Interface device page
//********************************************************************************
//19480 (11128)
void handle_devices() {
  if (!isLoggedIn()) return;
  navMenuIndex = 4;
  TXBuffer.startStream();
  sendHeadandTail(F("TmplStd"),_HEAD); 


  // char tmpString[41];
  struct EventStruct TempEvent;

  // String taskindex = WebServer.arg(F("index"));

  byte taskdevicenumber;
  if (WebServer.hasArg(F("del")))
    taskdevicenumber=0;
  else
    taskdevicenumber = WebServer.arg(F("TDNUM")).toInt();


  unsigned long taskdevicetimer = WebServer.arg(F("TDT")).toInt();
  // String taskdeviceid[CONTROLLER_MAX];
  // String taskdevicepin1 = WebServer.arg(F("taskdevicepin1"));   // "taskdevicepin*" should not be changed because it is uses by plugins and expected to be saved by this code
  // String taskdevicepin2 = WebServer.arg(F("taskdevicepin2"));
  // String taskdevicepin3 = WebServer.arg(F("taskdevicepin3"));
  // String taskdevicepin1pullup = WebServer.arg(F("TDPPU"));
  // String taskdevicepin1inversed = WebServer.arg(F("TDPI"));
  // String taskdevicename = WebServer.arg(F("TDN"));
  // String taskdeviceport = WebServer.arg(F("TDP"));
  // String taskdeviceformula[VARS_PER_TASK];
  // String taskdevicevaluename[VARS_PER_TASK];
  // String taskdevicevaluedecimals[VARS_PER_TASK];
  // String taskdevicesenddata[CONTROLLER_MAX];
  // String taskdeviceglobalsync = WebServer.arg(F("TDGS"));
  // String taskdeviceenabled = WebServer.arg(F("TDE"));

  // for (byte varNr = 0; varNr < VARS_PER_TASK; varNr++)
  // {
  //   char argc[25];
  //   String arg = F("TDF");
  //   arg += varNr + 1;
  //   arg.toCharArray(argc, 25);
  //   taskdeviceformula[varNr] = WebServer.arg(argc);
  //
  //   arg = F("TDVN");
  //   arg += varNr + 1;
  //   arg.toCharArray(argc, 25);
  //   taskdevicevaluename[varNr] = WebServer.arg(argc);
  //
  //   arg = F("TDVD");
  //   arg += varNr + 1;
  //   arg.toCharArray(argc, 25);
  //   taskdevicevaluedecimals[varNr] = WebServer.arg(argc);
  // }

  // for (byte controllerNr = 0; controllerNr < CONTROLLER_MAX; controllerNr++)
  // {
  //   char argc[25];
  //   String arg = F("TDID");
  //   arg += controllerNr + 1;
  //   arg.toCharArray(argc, 25);
  //   taskdeviceid[controllerNr] = WebServer.arg(argc);
  //
  //   arg = F("TDSD");
  //   arg += controllerNr + 1;
  //   arg.toCharArray(argc, 25);
  //   taskdevicesenddata[controllerNr] = WebServer.arg(argc);
  // }

  String edit = WebServer.arg(F("edit"));



  byte page = WebServer.arg(F("page")).toInt();
  if (page == 0)
    page = 1;
  byte setpage = WebServer.arg(F("setpage")).toInt();
  if (setpage > 0)
  {
    if (setpage <= (TASKS_MAX / 4))
      page = setpage;
    else
      page = TASKS_MAX / 4;
  }

  
   

  byte taskIndex = WebServer.arg(F("index")).toInt();
  boolean taskIndexNotSet = taskIndex == 0;
  --taskIndex;

  byte DeviceIndex = 0;

  if (edit.toInt() != 0  && !taskIndexNotSet) // when form submitted
  {
    if (Settings.TaskDeviceNumber[taskIndex] != taskdevicenumber) // change of device: cleanup old device and reset default settings
    {
      //let the plugin do its cleanup by calling PLUGIN_EXIT with this TaskIndex
      TempEvent.TaskIndex = taskIndex;
      PluginCall(PLUGIN_EXIT, &TempEvent, dummyString);

      taskClear(taskIndex, false); // clear settings, but do not save

      Settings.TaskDeviceNumber[taskIndex] = taskdevicenumber;
      if (taskdevicenumber != 0) // set default values if a new device has been selected
      {
        //NOTE: do not enable task by default. allow user to enter sensible valus first and let him enable it when ready.
        if (ExtraTaskSettings.TaskDeviceValueNames[0][0] == 0) // if field set empty, reload defaults
          PluginCall(PLUGIN_GET_DEVICEVALUENAMES, &TempEvent, dummyString); //the plugin should populate ExtraTaskSettings with its default values.

          ClearCustomTaskSettings(taskIndex);
      }
    }
    else if (taskdevicenumber != 0) //save settings
    {
      Settings.TaskDeviceNumber[taskIndex] = taskdevicenumber;
      DeviceIndex = getDeviceIndex(Settings.TaskDeviceNumber[taskIndex]);

      if (taskdevicetimer > 0)
        Settings.TaskDeviceTimer[taskIndex] = taskdevicetimer;
      else
      {
        if (!Device[DeviceIndex].TimerOptional) // Set default delay, unless it's optional...
          Settings.TaskDeviceTimer[taskIndex] = Settings.Delay;
        else
          Settings.TaskDeviceTimer[taskIndex] = 0;
      }

      Settings.TaskDeviceEnabled[taskIndex] = (WebServer.arg(F("TDE")) == F("on"));
      strcpy(ExtraTaskSettings.TaskDeviceName, WebServer.arg(F("TDN")).c_str());
      Settings.TaskDevicePort[taskIndex] =  WebServer.arg(F("TDP")).toInt();

      for (byte controllerNr = 0; controllerNr < CONTROLLER_MAX; controllerNr++)
      {

        Settings.TaskDeviceID[controllerNr][taskIndex] = WebServer.arg(String(F("TDID")) + (controllerNr + 1)).toInt();
        Settings.TaskDeviceSendData[controllerNr][taskIndex] = (WebServer.arg(String(F("TDSD")) + (controllerNr + 1)) == F("on"));
      }

      if (WebServer.arg(F("taskdevicepin1")).length() != 0)
        Settings.TaskDevicePin1[taskIndex] = WebServer.arg(F("taskdevicepin1")).toInt();

      if (WebServer.arg(F("taskdevicepin2")).length() != 0)
        Settings.TaskDevicePin2[taskIndex] = WebServer.arg(F("taskdevicepin2")).toInt();

      if (WebServer.arg(F("taskdevicepin3")).length() != 0)
        Settings.TaskDevicePin3[taskIndex] = WebServer.arg(F("taskdevicepin3")).toInt();

      if (Device[DeviceIndex].PullUpOption)
        Settings.TaskDevicePin1PullUp[taskIndex] = (WebServer.arg(F("TDPPU")) == F("on"));

      if (Device[DeviceIndex].InverseLogicOption)
        Settings.TaskDevicePin1Inversed[taskIndex] = (WebServer.arg(F("TDPI")) == F("on"));

      if (Settings.GlobalSync)
      {
        if (Device[DeviceIndex].GlobalSyncOption)
          Settings.TaskDeviceGlobalSync[taskIndex] = (WebServer.arg(F("TDGS")) == F("on"));

        // Send task info if set global
        if (Settings.TaskDeviceGlobalSync[taskIndex])
        {
          SendUDPTaskInfo(0, taskIndex, taskIndex);
        }
      }

      for (byte varNr = 0; varNr < Device[DeviceIndex].ValueCount; varNr++)
      {

        strcpy(ExtraTaskSettings.TaskDeviceFormula[varNr], WebServer.arg(String(F("TDF")) + (varNr + 1)).c_str());
        ExtraTaskSettings.TaskDeviceValueDecimals[varNr] = WebServer.arg(String(F("TDVD")) + (varNr + 1)).toInt();
        strcpy(ExtraTaskSettings.TaskDeviceValueNames[varNr], WebServer.arg(String(F("TDVN")) + (varNr + 1)).c_str());

        // taskdeviceformula[varNr].toCharArray(tmpString, 41);
        // strcpy(ExtraTaskSettings.TaskDeviceFormula[varNr], tmpString);
        // ExtraTaskSettings.TaskDeviceValueDecimals[varNr] = taskdevicevaluedecimals[varNr].toInt();
        // taskdevicevaluename[varNr].toCharArray(tmpString, 41);

      }

      // // task value names handling.
      // for (byte varNr = 0; varNr < Device[DeviceIndex].ValueCount; varNr++)
      // {
      //   taskdevicevaluename[varNr].toCharArray(tmpString, 41);
      //   strcpy(ExtraTaskSettings.TaskDeviceValueNames[varNr], tmpString);
      // }

      TempEvent.TaskIndex = taskIndex;
      if (ExtraTaskSettings.TaskDeviceValueNames[0][0] == 0) // if field set empty, reload defaults
        PluginCall(PLUGIN_GET_DEVICEVALUENAMES, &TempEvent, dummyString);

      //allow the plugin to save plugin-specific form settings.
      PluginCall(PLUGIN_WEBFORM_SAVE, &TempEvent, dummyString);
    }
    addHtmlError(  SaveTaskSettings(taskIndex));

    addHtmlError(  SaveSettings());

    if (taskdevicenumber != 0 && Settings.TaskDeviceEnabled[taskIndex])
      PluginCall(PLUGIN_INIT, &TempEvent, dummyString);
  }

  // show all tasks as table
  if (taskIndexNotSet)
  {
    TXBuffer += F("<table border=1px frame='box' rules='all'><TR><TH>");
    TXBuffer += F("<a class='button link' href=\"devices?setpage=");
    if (page > 1)
      TXBuffer +=  page - 1;
    else
      TXBuffer +=  page;
    TXBuffer += F("\">&lt;</a>");
    TXBuffer += F("<a class='button link' href=\"devices?setpage=");
    if (page < (TASKS_MAX / TASKS_PER_PAGE))
      TXBuffer +=  page + 1;
    else
      TXBuffer +=  page;
    TXBuffer += F("\">&gt;</a>");

    TXBuffer += F("<TH>Task<TH>Enabled<TH>Device<TH>Name<TH>Port<TH>Ctr (IDX)<TH>GPIO<TH>Values");

    String deviceName;

    for (byte x = (page - 1) * TASKS_PER_PAGE; x < ((page) * TASKS_PER_PAGE); x++)
    {
      TXBuffer += F("<TR><TD>");
      TXBuffer += F("<a class='button link' href=\"devices?index=");
      TXBuffer +=  x + 1;
      TXBuffer += F("&page=");
      TXBuffer +=  page;
      TXBuffer += F("\">Edit</a>");
      TXBuffer += F("<TD>");
      TXBuffer +=  x + 1;
      TXBuffer += F("<TD>");

      if (Settings.TaskDeviceNumber[x] != 0)
      {
        LoadTaskSettings(x);
        DeviceIndex = getDeviceIndex(Settings.TaskDeviceNumber[x]);
        TempEvent.TaskIndex = x;
        addEnabled(TXBuffer.buf,  Settings.TaskDeviceEnabled[x]);

        TXBuffer += F("<TD>");
        TXBuffer +=  getPluginNameFromDeviceIndex(DeviceIndex);
        TXBuffer += F("<TD>");
        TXBuffer +=  ExtraTaskSettings.TaskDeviceName;
        TXBuffer += F("<TD>");

        byte customConfig = false;
        customConfig = PluginCall(PLUGIN_WEBFORM_SHOW_CONFIG, &TempEvent,TXBuffer.buf);
        if (!customConfig)
          if (Device[DeviceIndex].Ports != 0)
            TXBuffer +=  Settings.TaskDevicePort[x];

        TXBuffer += F("<TD>");

        if (Device[DeviceIndex].SendDataOption)
        {
          boolean doBR = false;
          for (byte controllerNr = 0; controllerNr < CONTROLLER_MAX; controllerNr++)
          {
            byte ProtocolIndex = getProtocolIndex(Settings.Protocol[controllerNr]);
            if (Settings.TaskDeviceSendData[controllerNr][x])
            {
              if (doBR)
                TXBuffer += F("<BR>");
              TXBuffer +=  getControllerSymbol(controllerNr);
              if (Protocol[ProtocolIndex].usesID && Settings.Protocol[controllerNr] != 0)
              {
                TXBuffer += F(" (");
                TXBuffer +=  Settings.TaskDeviceID[controllerNr][x];
                TXBuffer += F(")");
                if (Settings.TaskDeviceID[controllerNr][x] == 0)
                  TXBuffer += F(" " HTML_SYMBOL_WARNING);
              }
              doBR = true;
            }
          }
        }

        TXBuffer += F("<TD>");

        if (Settings.TaskDeviceDataFeed[x] == 0)
        {
          if (Device[DeviceIndex].Type == DEVICE_TYPE_I2C)
          {
            TXBuffer += F("GPIO-");
            TXBuffer +=  Settings.Pin_i2c_sda;
            TXBuffer += F("<BR>GPIO-");
            TXBuffer +=  Settings.Pin_i2c_scl;
          }
          if (Device[DeviceIndex].Type == DEVICE_TYPE_ANALOG)
            TXBuffer += F("ADC (TOUT)");

          if (Settings.TaskDevicePin1[x] != -1)
          {
            TXBuffer += F("GPIO-");
            TXBuffer +=  Settings.TaskDevicePin1[x];
          }

          if (Settings.TaskDevicePin2[x] != -1)
          {
            TXBuffer += F("<BR>GPIO-");
            TXBuffer +=  Settings.TaskDevicePin2[x];
          }

          if (Settings.TaskDevicePin3[x] != -1)
          {
            TXBuffer += F("<BR>GPIO-");
            TXBuffer +=  Settings.TaskDevicePin3[x];
          }
        }

        TXBuffer += F("<TD>");
        byte customValues = false;
        customValues = PluginCall(PLUGIN_WEBFORM_SHOW_VALUES, &TempEvent,TXBuffer.buf);
        if (!customValues)
        {
          if (Device[DeviceIndex].VType == SENSOR_TYPE_LONG)
          {
            TXBuffer  += F("<div class=\"div_l\">");
            TXBuffer  += ExtraTaskSettings.TaskDeviceValueNames[0];
            TXBuffer  += F(":</div><div class=\"div_r\">");
            TXBuffer  += (unsigned long)UserVar[x * VARS_PER_TASK] + ((unsigned long)UserVar[x * VARS_PER_TASK + 1] << 16);
            TXBuffer  += F("</div>");
          }
          else
          {
            for (byte varNr = 0; varNr < VARS_PER_TASK; varNr++)
            {
              if ((Settings.TaskDeviceNumber[x] != 0) and (varNr < Device[DeviceIndex].ValueCount))
              {
                if (varNr > 0)
                  TXBuffer += F("<div class=\"div_br\"></div>");
                TXBuffer += F("<div class=\"div_l\">");
                TXBuffer +=  ExtraTaskSettings.TaskDeviceValueNames[varNr];
                TXBuffer += F(":</div><div class=\"div_r\">");
                TXBuffer +=  String(UserVar[x * VARS_PER_TASK + varNr], ExtraTaskSettings.TaskDeviceValueDecimals[varNr]);
                TXBuffer +=  "</div>";
              }
            }
          }
        }
      }
      else
        TXBuffer += F("<TD><TD><TD><TD><TD><TD>");

    } // next
    TXBuffer += F("</table></form>");
  }
  // Show edit form if a specific entry is chosen with the edit button
  else
  {
    LoadTaskSettings(taskIndex);
    DeviceIndex = getDeviceIndex(Settings.TaskDeviceNumber[taskIndex]);
    TempEvent.TaskIndex = taskIndex;

    TXBuffer += F("<form name='frmselect' method='post'><table>");
    addFormHeader(TXBuffer.buf,  F("Task Settings"));


    TXBuffer += F("<TR><TD>Device:<TD>");

    //no device selected
    if (Settings.TaskDeviceNumber[taskIndex] == 0 )
    {
      //takes lots of memory/time so call this only when needed.
      addDeviceSelect(TXBuffer.buf,  "TDNUM", Settings.TaskDeviceNumber[taskIndex]);   //="taskdevicenumber"

    }
    // device selected
    else
    {
      //remember selected device number
      TXBuffer += F("<input type='hidden' name='TDNUM' value='");
      TXBuffer +=  Settings.TaskDeviceNumber[taskIndex];
      TXBuffer += F("'>");

      //show selected device name and delete button
      TXBuffer +=  getPluginNameFromDeviceIndex(DeviceIndex);

      addHelpButton( TXBuffer.buf, String(F("Plugin")) + Settings.TaskDeviceNumber[taskIndex]);

      addFormTextBox(TXBuffer.buf,  F("Name"), F("TDN"), ExtraTaskSettings.TaskDeviceName, 40);   //="taskdevicename"

      addFormCheckBox(TXBuffer.buf,  F("Enabled"), F("TDE"), Settings.TaskDeviceEnabled[taskIndex]);   //="taskdeviceenabled"

      if (Settings.GlobalSync && Device[DeviceIndex].GlobalSyncOption && Settings.TaskDeviceDataFeed[taskIndex] == 0 && Settings.UDPPort != 0)
      {
        addFormCheckBox(TXBuffer.buf,  F("Global Sync"), F("TDGS"), Settings.TaskDeviceGlobalSync[taskIndex]);   //="taskdeviceglobalsync"
      }

      // section: Sensor / Actuator
      if (!Device[DeviceIndex].Custom && Settings.TaskDeviceDataFeed[taskIndex] == 0 &&
          ((Device[DeviceIndex].Ports != 0) || (Device[DeviceIndex].PullUpOption) || (Device[DeviceIndex].InverseLogicOption) || (Device[DeviceIndex].Type >= DEVICE_TYPE_SINGLE && Device[DeviceIndex].Type <= DEVICE_TYPE_TRIPLE)) )
      {
        addFormSubHeader(TXBuffer.buf,  (Device[DeviceIndex].SendDataOption) ? F("Sensor") : F("Actuator"));

        if (Device[DeviceIndex].Ports != 0)
          addFormNumericBox( TXBuffer.buf, F("Port"), F("TDP"), Settings.TaskDevicePort[taskIndex]);   //="taskdeviceport"

        if (Device[DeviceIndex].PullUpOption)
        {
          addFormCheckBox(TXBuffer.buf,  F("Internal PullUp"), F("TDPPU"), Settings.TaskDevicePin1PullUp[taskIndex]);   //="taskdevicepin1pullup"
          if ((Settings.TaskDevicePin1[taskIndex] == 16) || (Settings.TaskDevicePin2[taskIndex] == 16) || (Settings.TaskDevicePin3[taskIndex] == 16))
            addFormNote(TXBuffer.buf,  F("GPIO-16 (D0) does not support PullUp"));
        }

        if (Device[DeviceIndex].InverseLogicOption)
        {
          addFormCheckBox( TXBuffer.buf, F("Inversed Logic"), F("TDPI"), Settings.TaskDevicePin1Inversed[taskIndex]);   //="taskdevicepin1inversed"
          addFormNote( TXBuffer.buf, F("Will go into effect on next input change."));
        }

        //get descriptive GPIO-names from plugin
        TempEvent.String1 = F("1st GPIO");
        TempEvent.String2 = F("2nd GPIO");
        TempEvent.String3 = F("3rd GPIO");
        PluginCall(PLUGIN_GET_DEVICEGPIONAMES, &TempEvent, dummyString);

        if (Device[DeviceIndex].Type >= DEVICE_TYPE_SINGLE && Device[DeviceIndex].Type <= DEVICE_TYPE_TRIPLE)
          addFormPinSelect( TXBuffer.buf, TempEvent.String1, F("taskdevicepin1"), Settings.TaskDevicePin1[taskIndex]);
        if (Device[DeviceIndex].Type >= DEVICE_TYPE_DUAL && Device[DeviceIndex].Type <= DEVICE_TYPE_TRIPLE)
          addFormPinSelect(TXBuffer.buf,  TempEvent.String2, F("taskdevicepin2"), Settings.TaskDevicePin2[taskIndex]);
        if (Device[DeviceIndex].Type == DEVICE_TYPE_TRIPLE)
          addFormPinSelect( TXBuffer.buf, TempEvent.String3, F("taskdevicepin3"), Settings.TaskDevicePin3[taskIndex]);
      }

      //add plugins content
      if (Settings.TaskDeviceDataFeed[taskIndex] == 0) // only show additional config for local connected sensors
        PluginCall(PLUGIN_WEBFORM_LOAD, &TempEvent,TXBuffer.buf);

      //section: Data Acquisition
      if (Device[DeviceIndex].SendDataOption)
      {
        addFormSubHeader( TXBuffer.buf, F("Data Acquisition"));

        for (byte controllerNr = 0; controllerNr < CONTROLLER_MAX; controllerNr++)
        {
          if (Settings.Protocol[controllerNr] != 0)
          {
            String id = F("TDSD");   //="taskdevicesenddata"
            id += controllerNr + 1;

            TXBuffer += F("<TR><TD>Send to Controller ");
            TXBuffer +=  getControllerSymbol(controllerNr);
            TXBuffer += F("<TD>");
            addCheckBox(TXBuffer.buf,  id, Settings.TaskDeviceSendData[controllerNr][taskIndex]);

            byte ProtocolIndex = getProtocolIndex(Settings.Protocol[controllerNr]);
            if (Protocol[ProtocolIndex].usesID && Settings.Protocol[controllerNr] != 0)
            {
              TXBuffer += F(" &nbsp; IDX: ");
              id = F("TDID");   //="taskdeviceid"
              id += controllerNr + 1;
              addNumericBox(TXBuffer.buf,  id, Settings.TaskDeviceID[controllerNr][taskIndex], 0, 9999);
            }
          }
        }
      }

      addFormSeparator (TXBuffer.buf);

      if (Device[DeviceIndex].TimerOption)
      {
        //FIXME: shoudn't the max be ULONG_MAX because Settings.TaskDeviceTimer is an unsigned long? addFormNumericBox only supports ints for min and max specification
        addFormNumericBox(TXBuffer.buf,  F("Delay"), F("TDT"), Settings.TaskDeviceTimer[taskIndex], 0, 65535);   //="taskdevicetimer"
        addUnit(TXBuffer.buf,  F("sec"));
        if (Device[DeviceIndex].TimerOptional)
          TXBuffer += F(" (Optional for this Device)");
      }

      //section: Values
      if (!Device[DeviceIndex].Custom && Device[DeviceIndex].ValueCount > 0)
      {
        addFormSubHeader( TXBuffer.buf, F("Values"));
        TXBuffer += F("</table><table>");

        //table header
        TXBuffer += F("<TR><TH>Value");
        TXBuffer += F("<TH>Name");

        if (Device[DeviceIndex].FormulaOption)
        {
          TXBuffer += F("<TH>Formula");
          addHelpButton( TXBuffer.buf, F("EasyFormula"));
        }

        if (Device[DeviceIndex].FormulaOption || Device[DeviceIndex].DecimalsOnly)
        {
          TXBuffer += F("<TH>Decimals");
        }

        //table body
        for (byte varNr = 0; varNr < Device[DeviceIndex].ValueCount; varNr++)
        {
          TXBuffer += F("<TR><TD>");
          TXBuffer +=  varNr + 1;
          TXBuffer += F("<TD>");
          String id = F("TDVN");   //="taskdevicevaluename"
          id += (varNr + 1);
          addTextBox( TXBuffer.buf, id, ExtraTaskSettings.TaskDeviceValueNames[varNr], 40);

          if (Device[DeviceIndex].FormulaOption)
          {
            TXBuffer += F("<TD>");
            String id = F("TDF");   //="taskdeviceformula"
            id += (varNr + 1);
            addTextBox( TXBuffer.buf, id, ExtraTaskSettings.TaskDeviceFormula[varNr], 40);
          }

          if (Device[DeviceIndex].FormulaOption || Device[DeviceIndex].DecimalsOnly)
          {
            TXBuffer += F("<TD>");
            String id = F("TDVD");   //="taskdevicevaluedecimals"
            id += (varNr + 1);
            addNumericBox(TXBuffer.buf,  id, ExtraTaskSettings.TaskDeviceValueDecimals[varNr], 0, 6);
          }
        }
      }
    }

    addFormSeparator (TXBuffer.buf);

    TXBuffer += F("<TR><TD><TD><a class='button link' href=\"devices?setpage=");
    TXBuffer +=  page;
    TXBuffer += F("\">Close</a>");
    addSubmitButton (TXBuffer.buf);
    TXBuffer += F("<input type='hidden' name='edit' value='1'>");
    TXBuffer += F("<input type='hidden' name='page' value='1'>");

    //if user selected a device, add the delete button
    if (Settings.TaskDeviceNumber[taskIndex] != 0 )
      addSubmitButton( TXBuffer.buf, F("Delete"), F("del"));



    TXBuffer += F("</table></form>");
  }

 
  checkRAM(F("handle_devices"));
  String log = F("DEBUG: String size:");
  log += String(TXBuffer.sentBytes);
  addLog(LOG_LEVEL_DEBUG_DEV, log);
  sendHeadandTail(F("TmplStd"),_TAIL); 
  TXBuffer.endStream();
}


byte sortedIndex[DEVICES_MAX + 1];
//********************************************************************************
// Add a device select dropdown list
//********************************************************************************
void addDeviceSelect(String& str, String name,  int choice)
{
  // first get the list in alphabetic order
  for (byte x = 0; x <= deviceCount; x++)
    sortedIndex[x] = x;
  sortDeviceArray();

  String deviceName;

  addSelector_Head(str, name, true);
  addSelector_Item(str, F("- None -"), 0, false, false, F(""));
  for (byte x = 0; x <= deviceCount; x++)
  {
    byte deviceIndex = sortedIndex[x];
    if (Plugin_id[deviceIndex] != 0)
      deviceName = getPluginNameFromDeviceIndex(deviceIndex);

#ifdef PLUGIN_BUILD_DEV
    int num = deviceIndex + 1;
    String plugin = F("P");
    if (num < 10) plugin += F("0");
    if (num < 100) plugin += F("0");
    plugin += num;
    plugin += F(" - ");
    deviceName = plugin + deviceName;
#endif

    addSelector_Item(str,
                     deviceName,
                     Device[deviceIndex].Number,
                     choice == Device[deviceIndex].Number,
                     false,
                     F(""));
  }
  addSelector_Foot(str);
  TXBuffer.checkFull();

}
//********************************************************************************
// Device Sort routine, switch array entries
//********************************************************************************
void switchArray(byte value)
{
  byte temp;
  temp = sortedIndex[value - 1];
  sortedIndex[value - 1] = sortedIndex[value];
  sortedIndex[value] = temp;
}


//********************************************************************************
// Device Sort routine, compare two array entries
//********************************************************************************
boolean arrayLessThan(const String& ptr_1, const String& ptr_2)
{
  unsigned int i = 0;
  while (i < ptr_1.length())    // For each character in string 1, starting with the first:
  {
    if (ptr_2.length() < i)    // If string 2 is shorter, then switch them
    {
      return true;
    }
    else
    {
      const char check1 = (char)ptr_1[i];  // get the same char from string 1 and string 2
      const char check2 = (char)ptr_2[i];
      if (check1 == check2) {
        // they're equal so far; check the next char !!
        i++;
      } else {
        return (check2 > check1);
      }
    }
  }
  return false;
}


//********************************************************************************
// Device Sort routine, actual sorting
//********************************************************************************
void sortDeviceArray()
{
  int innerLoop ;
  int mainLoop ;
  for ( mainLoop = 1; mainLoop <= deviceCount; mainLoop++)
  {
    innerLoop = mainLoop;
    while (innerLoop  >= 1)
    {
      if (arrayLessThan(
        getPluginNameFromDeviceIndex(sortedIndex[innerLoop]),
        getPluginNameFromDeviceIndex(sortedIndex[innerLoop - 1])))
      {
        switchArray(innerLoop);
      }
      innerLoop--;
    }
  }
}

void addFormPinSelect(String& str, const String& label, const String& id, int choice)
{
  addRowLabel(str, label);
  addPinSelect(false, str, id, choice);
  TXBuffer.checkFull();
}


void addFormPinSelectI2C(String& str, const String& label, const String& id, int choice)
{
  addRowLabel(str, label);
  addPinSelect(true, str, id, choice);
  TXBuffer.checkFull();
}


//********************************************************************************
// Add a GPIO pin select dropdown list for both 8266 and 8285
//********************************************************************************
#if defined(ESP8285)
// Code for the ESP8285

//********************************************************************************
// Add a GPIO pin select dropdown list
//********************************************************************************
void addPinSelect(boolean forI2C, String& str, String name,  int choice)
{
  String options[18];
  options[0] = F("- None -");
  options[1] = F("GPIO-0 (D3)");
  options[2] = F("GPIO-1 (D10)");
  options[3] = F("GPIO-2 (D4)");
  options[4] = F("GPIO-3 (D9)");
  options[5] = F("GPIO-4 (D2)");
  options[6] = F("GPIO-5 (D1)");
  options[7] = F("GPIO-6");
  options[8] = F("GPIO-7");
  options[9] = F("GPIO-8");
  options[10] = F("GPIO-9 (D11)");
  options[11] = F("GPIO-10 (D12)");
  options[12] = F("GPIO-11");
  options[13] = F("GPIO-12 (D6)");
  options[14] = F("GPIO-13 (D7)");
  options[15] = F("GPIO-14 (D5)");
  options[16] = F("GPIO-15 (D8)");
  options[17] = F("GPIO-16 (D0)");
  int optionValues[18];
  optionValues[0] = -1;
  optionValues[1] = 0;
  optionValues[2] = 1;
  optionValues[3] = 2;
  optionValues[4] = 3;
  optionValues[5] = 4;
  optionValues[6] = 5;
  optionValues[7] = 7;
  optionValues[8] = 7;
  optionValues[9] = 8;
  optionValues[10] = 9;
  optionValues[11] = 10;
  optionValues[12] = 11;
  optionValues[13] = 12;
  optionValues[14] = 13;
  optionValues[15] = 14;
  optionValues[16] = 15;
  optionValues[17] = 16;
  renderHTMLForPinSelect(options, optionValues, forI2C, str, name, choice, 18);
  
}

#else
#if defined(ESP8266)
// Code for the ESP8266

//********************************************************************************
// Add a GPIO pin select dropdown list
//********************************************************************************
void addPinSelect(boolean forI2C, String& str, String name,  int choice)
{
  String options[14];
  options[0] = F("- None -");
  options[1] = F("GPIO-0 (D3)");
  options[2] = F("GPIO-1 (D10)");
  options[3] = F("GPIO-2 (D4)");
  options[4] = F("GPIO-3 (D9)");
  options[5] = F("GPIO-4 (D2)");
  options[6] = F("GPIO-5 (D1)");
  options[7] = F("GPIO-9 (D11) " HTML_SYMBOL_WARNING);
  options[8] = F("GPIO-10 (D12)");
  options[9] = F("GPIO-12 (D6)");
  options[10] = F("GPIO-13 (D7)");
  options[11] = F("GPIO-14 (D5)");
  options[12] = F("GPIO-15 (D8)");
  options[13] = F("GPIO-16 (D0)");
  int optionValues[14];
  optionValues[0] = -1;
  optionValues[1] = 0;
  optionValues[2] = 1;
  optionValues[3] = 2;
  optionValues[4] = 3;
  optionValues[5] = 4;
  optionValues[6] = 5;
  optionValues[7] = 9;
  optionValues[8] = 10;
  optionValues[9] = 12;
  optionValues[10] = 13;
  optionValues[11] = 14;
  optionValues[12] = 15;
  optionValues[13] = 16;
  renderHTMLForPinSelect(options, optionValues, forI2C, str, name, choice, 14);
}
#endif

#if defined(ESP32)
//********************************************************************************
// Add a GPIO pin select dropdown list
//********************************************************************************
void addPinSelect(boolean forI2C, String& str, String name,  int choice)
{
  String options[PIN_D_MAX+1];
  int optionValues[PIN_D_MAX+1];
  options[0] = F("- None -");
  optionValues[0] = -1;
  for(byte x=1; x < PIN_D_MAX+1; x++)
  {
    options[x] = F("GPIO-");
    options[x] += x;
    optionValues[x] = x;
  }
  renderHTMLForPinSelect(options, optionValues, forI2C, str, name, choice, PIN_D_MAX+1);
}
#endif


#endif

//********************************************************************************
// Helper function actually rendering dropdown list for addPinSelect()
//********************************************************************************
void renderHTMLForPinSelect(String options[], int optionValues[], boolean forI2C, String& str, String name,  int choice, int count) {
  addSelector_Head(str, name, false);
  for (byte x = 0; x < count; x++)
  {
    boolean disabled = false;

    if (optionValues[x] != -1) // empty selection can never be disabled...
    {
      if (!forI2C && ((optionValues[x] == Settings.Pin_i2c_sda) || (optionValues[x] == Settings.Pin_i2c_scl)))
        disabled = true;
      if (Settings.UseSerial && ((optionValues[x] == 1) || (optionValues[x] == 3)))
        disabled = true;
    }
    addSelector_Item(str,
                     options[x],
                     optionValues[x],
                     choice == optionValues[x],
                     disabled,
                     F(""));
  }
  addSelector_Foot(str);
  TXBuffer.checkFull();

}


void addFormSelectorI2C(String& str, const String& id, int addressCount, const int addresses[], int selectedIndex)
{
  String options[addressCount];
  for (byte x = 0; x < addressCount; x++)
  {
    options[x] = F("0x");
    options[x] += String(addresses[x], HEX);
    if (x == 0)
      options[x] += F(" - (default)");
  }
  addFormSelector(str, F("I2C Address"), id, addressCount, options, addresses, NULL, selectedIndex, false);
  TXBuffer.checkFull();
}

void addFormSelector(String& str, const String& label, const String& id, int optionCount, const String options[], const int indices[], int selectedIndex)
{
  addFormSelector(str, label, id, optionCount, options, indices, NULL, selectedIndex, false);
}

void addFormSelector(String& str, const String& label, const String& id, int optionCount, const String options[], const int indices[], const String attr[], int selectedIndex, boolean reloadonchange)
{
  addRowLabel(str, label);
  addSelector(str, id, optionCount, options, indices, attr, selectedIndex, reloadonchange);
  TXBuffer.checkFull();
}

void addSelector(String& str, const String& id, int optionCount, const String options[], const int indices[], const String attr[], int selectedIndex, boolean reloadonchange)
{
  int index;

  str += F("<select name='");
  str += id;
  str += F("'");
  if (reloadonchange)
    str += F(" onchange=\"return dept_onchange(frmselect)\"");
  str += F(">");
  for (byte x = 0; x < optionCount; x++)
  {
    if (indices)
      index = indices[x];
    else
      index = x;
    str += F("<option value=");
    str += index;
    if (selectedIndex == index)
      str += F(" selected");
    if (attr)
    {
      str += F(" ");
      str += attr[x];
    }
    str += ">";
    str += options[x];
    str += F("</option>");
    TXBuffer.checkFull();
  }
  str += F("</select>");
}


void addSelector_Head(String& str, const String& id, boolean reloadonchange)
{
  str += F("<select name='");
  str += id;
  str += F("'");
  if (reloadonchange)
    str += F(" onchange=\"return dept_onchange(frmselect)\"");
  str += F(">");
  TXBuffer.checkFull();

}

void addSelector_Item(String& str, const String& option, int index, boolean selected, boolean disabled, const String& attr)
{
  str += F("<option value=");
  str += index;
  if (selected)
    str += F(" selected");
  if (disabled)
    str += F(" disabled");
  if (attr && attr.length() > 0)
  {
    str += F(" ");
    str += attr;
  }
  str += ">";
  str += option;
  str += F("</option>");
  TXBuffer.checkFull();

}


void addSelector_Foot(String& str)
{
  str += F("</select>");
}


void addUnit(String& str, const String& unit)
{
  str += F(" [");
  str += unit;
  str += F("]");
  TXBuffer.checkFull();
}


void addRowLabel(String& str, const String& label)
{
  str += F("<TR><TD>");
  str += label;
  str += F(":<TD>");
  TXBuffer.checkFull();
}

void addButton(String& str, const String &url, const String &label)
{
  str += F("<a class='button link' href='");
  str += url;
  str += F("'>");
  str += label;
  str += F("</a>");
  TXBuffer.checkFull();
}

void addSubmitButton(String& str)
{
  str += F("<input class='button link' type='submit' value='Submit'>");
  TXBuffer.checkFull();
}

//add submit button with different label and name
void addSubmitButton(String& str, const String &value, const String &name)
{
  str += F("<input class='button link' type='submit' value='");
  str += value;
  str += F("' name='");
  str += name;
  str += F("'>");
  TXBuffer.checkFull();
}



//********************************************************************************
// Add a header
//********************************************************************************
void addFormHeader(String& str, const String& header1, const String& header2)
{
   str += F("<TR><TH>");
  str += header1;
  str += F("<TH>");
  str += header2;
  str += F("");
  TXBuffer.checkFull();
}

void addFormHeader(String& str, const String& header)
{
  str += F("<TR><TD colspan='2'><h2>");
  str += header;
  str += F("</h2>");
  TXBuffer.checkFull();
 
}


//********************************************************************************
// Add a sub header
//********************************************************************************
void addFormSubHeader(String& str, const String& header)
{
  str += F("<TR><TD colspan='2'><h3>");
  str += header;
  str += F("</h3>");
  TXBuffer.checkFull();
}


//********************************************************************************
// Add a note as row start
//********************************************************************************
void addFormNote(String& str, const String& text)
{
  str += F("<TR><TD><TD><div class='note'>Note: ");
  str += text;
  str += F("</div>");
  TXBuffer.checkFull();
}


//********************************************************************************
// Add a separator as row start
//********************************************************************************
void addFormSeparator(String& str)
{
  str += F("<TR><TD colspan='2'><hr>");
  TXBuffer.checkFull();
}


//********************************************************************************
// Add a checkbox
//********************************************************************************
void addCheckBox(String& str, const String& id, boolean checked)
{
  str += F("<input type=checkbox id='");
  str += id;
  str += F("' name='");
  str += id;
  str += F("'");
  if (checked)
    str += F(" checked");
  str += F(">");
  TXBuffer.checkFull();
}

void addFormCheckBox(String& str, const String& label, const String& id, boolean checked)
{
  addRowLabel(str, label);
  addCheckBox(str, id, checked);
  TXBuffer.checkFull();
}


//********************************************************************************
// Add a numeric box
//********************************************************************************
void addNumericBox(String& str, const String& id, int value, int min, int max)
{
  str += F("<input type='number' name='");
  str += id;
  str += F("'");
  if (min != INT_MIN)
  {
    str += F(" min=");
    str += min;
  }
  if (max != INT_MAX)
  {
    str += F(" max=");
    str += max;
  }
  str += F(" style='width:5em;' value=");
  str += value;
  str += F(">");
  TXBuffer.checkFull();
}

void addNumericBox(String& str, const String& id, int value)
{
  addNumericBox(str, id, value, INT_MIN, INT_MAX);
}

void addFormNumericBox(String& str, const String& label, const String& id, int value, int min, int max)
{
  addRowLabel(str,  label);
  addNumericBox(str, id, value, min, max);
}

void addFormNumericBox(String& str, const String& label, const String& id, int value)
{
  addFormNumericBox(str, label, id, value, INT_MIN, INT_MAX);
}



void addTextBox(String& str, const String& id, const String&  value, int maxlength)
{
  str += F("<input type='text' name='");
  str += id;
  str += F("' maxlength=");
  str += maxlength;
  str += F(" value='");
  str += value;
  str += F("'>");
  TXBuffer.checkFull();
}

void addFormTextBox(String& str, const String& label, const String& id, const String&  value, int maxlength)
{
  addRowLabel(str, label);
  addTextBox(str, id, value, maxlength);
}


void addFormPasswordBox(String& str, const String& label, const String& id, const String& password, int maxlength)
{
  addRowLabel(str, label);
  str += F("<input type='password' name='");
  str += id;
  str += F("' maxlength=");
  str += maxlength;
  str += F(" value='");
  if (password != F(""))   //no password?
    str += F("*****");
  //str += password;   //password will not published over HTTP
  str += F("'>");
  TXBuffer.checkFull();
}

void copyFormPassword(const String& id, char* pPassword, int maxlength)
{
  String password = WebServer.arg(id);
  if (password == F("*****"))   //no change?
    return;
  strncpy(pPassword, password.c_str(), maxlength);
}

void addFormIPBox(String& str, const String& label, const String& id, const byte ip[4])
{
  char strip[20];
  if (ip[0] == 0 && ip[1] == 0 && ip[2] == 0 && ip[3] == 0)
    strip[0] = 0;
  else {
    formatIP(ip, strip);
  }

  addRowLabel(str, label);
  str += F("<input type='text' name='");
  str += id;
  str += F("' value='");
  str += strip;
  str += F("'>");
  TXBuffer.checkFull();
}

// adds a Help Button with points to the the given Wiki Subpage
void addHelpButton(String& str, const String& url)
{
  str += F(" <a class=\"button help\" href=\"http://www.letscontrolit.com/wiki/index.php/");
  str += url;
  str += F("\" target=\"_blank\">&#10068;</a>");
  TXBuffer.checkFull();
}


void addEnabled(String& str, boolean enabled)
{
  if (enabled)
    str += F("<span class='enabled on'>&#10004;</span>");
  else
    str += F("<span class='enabled off'>&#10008;</span>");

  TXBuffer.checkFull();
}


//********************************************************************************
// Add a task select dropdown list
//********************************************************************************
void addTaskSelect(String& str, String name,  int choice)
{
  struct EventStruct TempEvent;
  String deviceName;

  str += F("<select name='");
  str += name;
  str += F("' onchange=\"return dept_onchange(frmselect)\">");

  for (byte x = 0; x < TASKS_MAX; x++)
  {
    deviceName = "";
    if (Settings.TaskDeviceNumber[x] != 0 )
    {
      byte DeviceIndex = getDeviceIndex(Settings.TaskDeviceNumber[x]);

      if (Plugin_id[DeviceIndex] != 0)
        deviceName = getPluginNameFromDeviceIndex(DeviceIndex);
    }
    LoadTaskSettings(x);
    str += F("<option value='");
    str += x;
    str += "'";
    if (choice == x)
      str += " selected";
    if (Settings.TaskDeviceNumber[x] == 0)
      str += " disabled";
    str += ">";
    str += x + 1;
    str += " - ";
    str += deviceName;
    str += " - ";
    str += ExtraTaskSettings.TaskDeviceName;
    str += "</option>";
    TXBuffer.checkFull();

  }
}



bool isFormItemChecked(const String& id)
{
  return WebServer.arg(id) == "on";
}

int getFormItemInt(const String& id)
{
  String val = WebServer.arg(id);
  return val.toInt();
}

float getFormItemFloat(const String& id)
{
  String val = WebServer.arg(id);
  return val.toFloat();
}

bool isFormItem(const String& id)
{
  return (WebServer.arg(id).length() != 0);
}


//********************************************************************************
// Add a Value select dropdown list, based on TaskIndex
//********************************************************************************
void addTaskValueSelect(String& str, String name,  int choice, byte TaskIndex)
{
  str += F("<select name='");
  str += name;
  str += "'>";

  byte DeviceIndex = getDeviceIndex(Settings.TaskDeviceNumber[TaskIndex]);

  for (byte x = 0; x < Device[DeviceIndex].ValueCount; x++)
  {
    str += F("<option value='");
    str += x;
    str += "'";
    if (choice == x)
      str += " selected";
    str += ">";
    str += ExtraTaskSettings.TaskDeviceValueNames[x];
    str += "</option>";
    TXBuffer.checkFull();

  }
}



//********************************************************************************
// Web Interface log page
//********************************************************************************
void handle_log() {
  if (!isLoggedIn()) return;
  navMenuIndex = 7;
  TXBuffer.startStream();
  sendHeadandTail(F("TmplStd"),_HEAD); 


 
   
  TXBuffer += F("<script>function RefreshMe(){window.location = window.location}setTimeout('RefreshMe()', 3000);</script>");
  TXBuffer += F("<table><TR><TH>Log<TR><TD>");
  for (int i = 0; i< LOG_STRUCT_MESSAGE_LINES; i++){
    Logging.get(TXBuffer.buf, F("<BR>"),i);
    TXBuffer.checkFull();
  }
  //Logging.getAll( TXBuffer.buf, F("<BR>"));
  TXBuffer += F("</table>");
  sendHeadandTail(F("TmplStd"),_TAIL); 
  TXBuffer.endStream();
}


//********************************************************************************
// Web Interface debug page
//********************************************************************************
void handle_tools() {
  if (!isLoggedIn()) return;
  navMenuIndex = 7;
  TXBuffer.startStream();
  sendHeadandTail(F("TmplStd"),_HEAD); 


  String webrequest = WebServer.arg(F("cmd"));
 
  TXBuffer += F("<form>");
  TXBuffer += F("<table>");

  addFormHeader(TXBuffer.buf,  F("Tools"));

  addFormSubHeader(TXBuffer.buf,  F("Command"));
    TXBuffer += F("<TR><TD HEIGHT=\"30\">");
    TXBuffer += F("<input type='text' name='cmd' value='");
    TXBuffer +=  webrequest;
    TXBuffer += F("'>");
    addHelpButton( TXBuffer.buf, F("ESPEasy_Command_Reference"));
    TXBuffer += F("<TD>");
    addSubmitButton(TXBuffer.buf );
    TXBuffer += F("<TR><TD>");

    printToWeb = true;
    printWebString = "";

    if (webrequest.length() > 0)
    {
      struct EventStruct TempEvent;
      parseCommandString(&TempEvent, webrequest);
      TempEvent.Source = VALUE_SOURCE_HTTP;
      if (!PluginCall(PLUGIN_WRITE, &TempEvent, webrequest))
        ExecuteCommand(VALUE_SOURCE_HTTP, webrequest.c_str());
    }

    if (printWebString.length() > 0)
    {
      TXBuffer += F("<TR><TD>Command Output<TD><textarea readonly rows='10' cols='60' wrap='on'>");
      TXBuffer +=  printWebString;
      TXBuffer += F("</textarea>");
    }

  addFormSubHeader( TXBuffer.buf, F("System"));

  TXBuffer += F("<TR><TD HEIGHT=\"30\">");
  addButton(TXBuffer.buf,  F("/?cmd=reboot"), F("Reboot"));
  TXBuffer += F("<TD>");
  TXBuffer += F("Reboots ESP");

  TXBuffer += F("<TR><TD HEIGHT=\"30\">");
  addButton(TXBuffer.buf,  F("log"), F("Log"));
  TXBuffer += F("<TD>");
  TXBuffer += F("Open log output");

  TXBuffer += F("<TR><TD HEIGHT=\"30\">");
  addButton(TXBuffer.buf,  F("sysinfo"), F("Info"));
  TXBuffer += F("<TD>");
  TXBuffer += F("Open system info page");

  TXBuffer += F("<TR><TD HEIGHT=\"30\">");
  addButton(TXBuffer.buf,  F("advanced"), F("Advanced"));
  TXBuffer += F("<TD>");
  TXBuffer += F("Open advanced settings");

  TXBuffer += F("<TR><TD HEIGHT=\"30\">");
  addButton(TXBuffer.buf,  F("json"), F("Show JSON"));
  TXBuffer += F("<TD>");
  TXBuffer += F("Open JSON output");

  TXBuffer += F("<TR><TD HEIGHT=\"30\">");
  addButton(TXBuffer.buf,  F("pinstates"), F("Pin state buffer"));
  TXBuffer += F("<TD>");
  TXBuffer += F("Show Pin state buffer");

  addFormSubHeader(TXBuffer.buf,  F("Wifi"));

  TXBuffer += F("<TR><TD HEIGHT=\"30\">");
  addButton(TXBuffer.buf,  F("/?cmd=wificonnect"), F("Connect"));
  TXBuffer += F("<TD>");
  TXBuffer += F("Connects to known Wifi network");

  TXBuffer += F("<TR><TD HEIGHT=\"30\">");
  addButton(TXBuffer.buf,  F("/?cmd=wifidisconnect"), F("Disconnect"));
  TXBuffer += F("<TD>");
  TXBuffer += F("Disconnect from wifi network");

  TXBuffer += F("<TR><TD HEIGHT=\"30\">");
  addButton(TXBuffer.buf,  F("wifiscanner"), F("Scan"));
  TXBuffer += F("<TD>");
  TXBuffer += F("Scan for wifi networks");

  addFormSubHeader(TXBuffer.buf,  F("Interfaces"));

  TXBuffer += F("<TR><TD HEIGHT=\"30\">");
  addButton(TXBuffer.buf,  F("i2cscanner"), F("I2C Scan"));
  TXBuffer += F("<TD>");
  TXBuffer += F("Scan for I2C devices");

  addFormSubHeader( TXBuffer.buf, F("Settings"));

  TXBuffer += F("<TR><TD HEIGHT=\"30\">");
  addButton(TXBuffer.buf,  F("upload"), F("Load"));
  TXBuffer += F("<TD>");
  TXBuffer += F("Loads a settings file");
  addFormNote( TXBuffer.buf, F("(File MUST be renamed to \"config.dat\" before upload!)"));

  TXBuffer += F("<TR><TD HEIGHT=\"30\">");
  addButton(TXBuffer.buf,  F("download"), F("Save"));
  TXBuffer += F("<TD>");
  TXBuffer += F("Saves a settings file");

#if defined(ESP8266)
  if (ESP.getFlashChipRealSize() > 524288)
  {
    addFormSubHeader(TXBuffer.buf,  F("Firmware"));
    TXBuffer += F("<TR><TD HEIGHT=\"30\">");
    addButton(TXBuffer.buf,  F("update"), F("Load"));
    addHelpButton(TXBuffer.buf,  F("EasyOTA"));
    TXBuffer += F("<TD>");
    TXBuffer += F("Load a new firmware");
  }
#endif

  addFormSubHeader( TXBuffer.buf, F("Filesystem"));

  TXBuffer += F("<TR><TD HEIGHT=\"30\">");
  addButton(TXBuffer.buf,  F("filelist"), F("Flash"));
  TXBuffer += F("<TD>");
  TXBuffer += F("Show files on internal flash");

#ifdef FEATURE_SD
  TXBuffer += F("<TR><TD HEIGHT=\"30\">");
  addButton(TXBuffer.buf,  F("SDfilelist"), F("SD Card"));
  TXBuffer += F("<TD>");
  TXBuffer += F("Show files on SD-Card");
#endif

  TXBuffer += F("</table></form>");
  sendHeadandTail(F("TmplStd"),_TAIL); 
  TXBuffer.endStream();
  printWebString = "";
  printToWeb = false;
}


//********************************************************************************
// Web Interface pin state list
//********************************************************************************
void handle_pinstates() {
  if (!isLoggedIn()) return;
  navMenuIndex = 7;
  TXBuffer.startStream();
  sendHeadandTail(F("TmplStd"),_HEAD); 



 
   
  //addFormSubHeader(  F("Pin state table<TR>"));

  TXBuffer += F("<table border=1px frame='box' rules='all'><TH>Plugin");
  addHelpButton(TXBuffer.buf,  F("Official_plugin_list"));
  TXBuffer += F("<TH>GPIO<TH>Mode<TH>Value/State");
  for (byte x = 0; x < PINSTATE_TABLE_MAX; x++)
    if (pinStates[x].plugin != 0)
    {
      TXBuffer += F("<TR><TD>P");
      if (pinStates[x].plugin < 100)
      {
        TXBuffer += F("0");
      }
      if (pinStates[x].plugin < 10)
      {
        TXBuffer += F("0");
      }
      TXBuffer +=  pinStates[x].plugin;
      TXBuffer += F("<TD>");
      TXBuffer +=  pinStates[x].index;
      TXBuffer += F("<TD>");
      byte mode = pinStates[x].mode;
      switch (mode)
      {
        case PIN_MODE_UNDEFINED:
          TXBuffer += F("undefined");
          break;
        case PIN_MODE_INPUT:
          TXBuffer += F("input");
          break;
        case PIN_MODE_OUTPUT:
          TXBuffer += F("output");
          break;
        case PIN_MODE_PWM:
          TXBuffer += F("PWM");
          break;
        case PIN_MODE_SERVO:
          TXBuffer += F("servo");
          break;
      }
      TXBuffer += F("<TD>");
      TXBuffer +=  pinStates[x].value;
    }

  TXBuffer += F("</table>");
    sendHeadandTail(F("TmplStd"),_TAIL); 
    TXBuffer.endStream();
}


//********************************************************************************
// Web Interface I2C scanner
//********************************************************************************
void handle_i2cscanner() {
  if (!isLoggedIn()) return;
  navMenuIndex = 7;
  TXBuffer.startStream();
  sendHeadandTail(F("TmplStd"),_HEAD); 

  char *TempString = (char*)malloc(80);

 
   
  TXBuffer += F("<table border=1px frame='box' rules='all'><TH>I2C Addresses in use<TH>Supported devices");

  byte error, address;
  int nDevices;
  nDevices = 0;
  for (address = 1; address <= 127; address++ )
  {
    Wire.beginTransmission(address);
    error = Wire.endTransmission();
    if (error == 0)
    {
      TXBuffer +=  "<TR><TD>0x";
      TXBuffer +=  String(address, HEX);
      TXBuffer +=  "<TD>";
      switch (address)
      {
        case 0x20:
        case 0x21:
        case 0x22:
        case 0x25:
        case 0x26:
        case 0x27:
          TXBuffer += F("PCF8574<BR>MCP23017<BR>LCD");
          break;
        case 0x23:
          TXBuffer += F("PCF8574<BR>MCP23017<BR>LCD<BR>BH1750");
          break;
        case 0x24:
          TXBuffer += F("PCF8574<BR>MCP23017<BR>LCD<BR>PN532");
          break;
        case 0x29:
          TXBuffer += F("TSL2561");
          break;
        case 0x38:
        case 0x3A:
        case 0x3B:
        case 0x3E:
        case 0x3F:
          TXBuffer += F("PCF8574A");
          break;
        case 0x39:
          TXBuffer += F("PCF8574A<BR>TSL2561<BR>APDS9960");
          break;
        case 0x3C:
        case 0x3D:
          TXBuffer += F("PCF8574A<BR>OLED");
          break;
        case 0x40:
          TXBuffer += F("SI7021<BR>HTU21D<BR>INA219<BR>PCA9685");
          break;
        case 0x41:
        case 0x42:
        case 0x43:
          TXBuffer += F("INA219");
          break;
        case 0x44:
        case 0x45:
          TXBuffer += F("SHT30/31/35");
          break;
        case 0x48:
        case 0x4A:
        case 0x4B:
          TXBuffer += F("PCF8591<BR>ADS1115<BR>LM75A");
          break;
        case 0x49:
          TXBuffer += F("PCF8591<BR>ADS1115<BR>TSL2561<BR>LM75A");
          break;
        case 0x4C:
        case 0x4E:
        case 0x4F:
          TXBuffer += F("PCF8591<BR>LM75A");
          break;
        case 0x4D:
          TXBuffer += F("PCF8591<BR>MCP3221<BR>LM75A");
          break;
        case 0x5A:
          TXBuffer += F("MLX90614<BR>MPR121");
          break;
        case 0x5B:
          TXBuffer += F("MPR121");
          break;
        case 0x5C:
          TXBuffer += F("DHT12<BR>AM2320<BR>BH1750<BR>MPR121");
          break;
        case 0x5D:
          TXBuffer += F("MPR121");
          break;
        case 0x60:
          TXBuffer += F("Adafruit Motorshield v2<BR>SI1145");
          break;
        case 0x70:
          TXBuffer += F("Adafruit Motorshield v2 (Catchall)<BR>HT16K33");
          break;
        case 0x71:
        case 0x72:
        case 0x73:
        case 0x74:
        case 0x75:
          TXBuffer += F("HT16K33");
          break;
        case 0x76:
          TXBuffer += F("BME280<BR>BMP280<BR>MS5607<BR>MS5611<BR>HT16K33");
          break;
        case 0x77:
          TXBuffer += F("BMP085<BR>BMP180<BR>BME280<BR>BMP280<BR>MS5607<BR>MS5611<BR>HT16K33");
          break;
        case 0x7f:
          TXBuffer += F("Arduino PME");
          break;
      }
      nDevices++;
    }
    else if (error == 4)
    {
      TXBuffer += F("<TR><TD>Unknown error at address 0x");
      TXBuffer +=  String(address, HEX);
    }
  }

  if (nDevices == 0)
    TXBuffer += F("<TR>No I2C devices found");

  TXBuffer += F("</table>");
  sendHeadandTail(F("TmplStd"),_TAIL); 
  TXBuffer.endStream();
  free(TempString);
}


//********************************************************************************
// Web Interface Wifi scanner
//********************************************************************************
void handle_wifiscanner() {
  if (!isLoggedIn()) return;
  navMenuIndex = 7;
  TXBuffer.startStream();
  sendHeadandTail(F("TmplStd"),_HEAD); 

   char *TempString = (char*)malloc(80);

 
   
  TXBuffer += F("<table><TR><TH>Access Points:<TH>RSSI");

  int n = WiFi.scanNetworks();
  if (n == 0)
    TXBuffer += F("No Access Points found");
  else
  {
    for (int i = 0; i < n; ++i)
    {
      TXBuffer += F("<TR><TD>");
      TXBuffer +=  WiFi.SSID(i);
      TXBuffer +=  "<TD>";
      TXBuffer +=  WiFi.RSSI(i);
    }
  }


  TXBuffer += F("</table>");
  sendHeadandTail(F("TmplStd"),_TAIL); 
  TXBuffer.endStream();
  free(TempString);
}


//********************************************************************************
// Web Interface login page
//********************************************************************************
void handle_login() {
  if (!clientIPallowed()) return;
  TXBuffer.startStream();
  sendHeadandTail(F("TmplStd"),_HEAD); 

  String webrequest = WebServer.arg(F("password"));
  char command[80];
  command[0] = 0;
  webrequest.toCharArray(command, 80);

 
  TXBuffer += F("<form method='post'>");
  TXBuffer += F("<table><TR><TD>Password<TD>");
  TXBuffer += F("<input type='password' name='password' value='");
  TXBuffer +=  webrequest;
  TXBuffer += F("'><TR><TD><TD>");
  addSubmitButton (TXBuffer.buf);
  TXBuffer += F("<TR><TD>");
  TXBuffer += F("</table></form>");

  if (webrequest.length() != 0)
  {
    // compare with stored password and set timer if there's a match
    if ((strcasecmp(command, SecuritySettings.Password) == 0) || (SecuritySettings.Password[0] == 0))
    {
      WebLoggedIn = true;
      WebLoggedInTimer = 0;
      TXBuffer = F("<script>window.location = '.'</script>");
    }
    else
    {
      TXBuffer += F("Invalid password!");
    }
  }

  sendHeadandTail(F("TmplStd"),_TAIL); 
  TXBuffer.endStream();
  printWebString = "";
  printToWeb = false;
}


//********************************************************************************
// Web Interface control page (no password!)
//********************************************************************************
void handle_control() {
  if (!clientIPallowed()) return;
  //TXBuffer.startStream(true); // true= json
 // sendHeadandTail(F("TmplStd"),_HEAD); 

  String webrequest = WebServer.arg(F("cmd"));

  // in case of event, store to buffer and return...
  String command = parseString(webrequest, 1);
  if (command == F("event"))
  {
    eventBuffer = webrequest.substring(6);
    WebServer.send(200, "text/html", "OK");
    return;
  }

  struct EventStruct TempEvent;
  parseCommandString(&TempEvent, webrequest);
  TempEvent.Source = VALUE_SOURCE_HTTP;

  printToWeb = true;
  printWebString = "";
 

  if (PluginCall(PLUGIN_WRITE, &TempEvent, webrequest));
  else if (remoteConfig(&TempEvent, webrequest));
  else
    TXBuffer += F("Unknown or restricted command!");

  TXBuffer +=  printWebString;

  if (printToWebJSON)
    WebServer.send(200, "application/json");
  else
    WebServer.send(200, "text/html");

  printWebString = "";
  printToWeb = false;
  printToWebJSON = false;
}


//********************************************************************************
// Web Interface JSON page (no password!)
//********************************************************************************


void handle_json()
{
  // ToDo TD-er: Must check for allowed client IP??????
  String tasknr = WebServer.arg(F("tasknr"));
  TXBuffer.startStream( true);  // true = WebServer.send(200, "application/json");
 // sendHeadandTail(F("TmplStd"),_HEAD); 


  if (tasknr.length() == 0)
  {

    TXBuffer.buf += F("{\"System\":{\n");
 	  TXBuffer.buf += F("\"Name\":");		      TXBuffer.buf += F("\"");	TXBuffer.buf += Settings.Name;	TXBuffer.buf += F("\"");	TXBuffer.buf += F(",");
	  TXBuffer.buf += F("\"Unit\":");					TXBuffer.buf += Settings.Unit;	TXBuffer.buf += F(",");
	  TXBuffer.buf += F("\"Build\":");				TXBuffer.buf += BUILD;	TXBuffer.buf += F(",");
	  TXBuffer.buf += F("\"Git Build\":");	  TXBuffer.buf += F("\"");	TXBuffer.buf += BUILD_GIT;	 TXBuffer.buf += F("\"");	TXBuffer.buf += F(",");
	  TXBuffer.buf += F("\"Local time\":");	  TXBuffer.buf += F("\"");	TXBuffer.buf += getDateTimeString('-',':',' '); TXBuffer.buf += F("\"");	TXBuffer.buf += F(",");
	  TXBuffer.buf += F("\"Uptime\":");				TXBuffer.buf += wdcounter / 2;		 TXBuffer.buf += F(",");
    TXBuffer.buf += F("\"Free RAM\":");			TXBuffer.buf += ESP.getFreeHeap();	 	//end of array

    TXBuffer.buf += F("},\n");
  }

  byte taskNr = tasknr.toInt();
  byte firstTaskIndex = 0;
  byte lastTaskIndex = TASKS_MAX - 1;
  if (taskNr != 0 )
  {
    firstTaskIndex = taskNr - 1;
    lastTaskIndex = taskNr - 1;
  }

  byte lastActiveTaskIndex = 0;
  for (byte TaskIndex = firstTaskIndex; TaskIndex <= lastTaskIndex; TaskIndex++)
    if (Settings.TaskDeviceNumber[TaskIndex])
      lastActiveTaskIndex = TaskIndex;

  if (taskNr == 0 )
    TXBuffer += F("\"Sensors\":[\n");
  for (byte TaskIndex = firstTaskIndex; TaskIndex <= lastTaskIndex; TaskIndex++)
  {
    if (Settings.TaskDeviceNumber[TaskIndex])
    {
      byte BaseVarIndex = TaskIndex * VARS_PER_TASK;
      byte DeviceIndex = getDeviceIndex(Settings.TaskDeviceNumber[TaskIndex]);
      LoadTaskSettings(TaskIndex);
      TXBuffer += F("{\n");

      TXBuffer += F("\"TaskName\":\"");
      TXBuffer +=  ExtraTaskSettings.TaskDeviceName;
      TXBuffer += F("\"");
      if (Device[DeviceIndex].ValueCount != 0)
        TXBuffer += F(",");
      TXBuffer += F("\n");

      for (byte x = 0; x < Device[DeviceIndex].ValueCount; x++)
      {
        TXBuffer += F("\"");
        TXBuffer +=  ExtraTaskSettings.TaskDeviceValueNames[x];
        TXBuffer += F("\": ");
        TXBuffer +=  UserVar[BaseVarIndex + x];
        if (x < (Device[DeviceIndex].ValueCount - 1))
          TXBuffer += F(",");
        TXBuffer += F("\n");
      }
      TXBuffer += F("}");
      if (TaskIndex != lastActiveTaskIndex)
        TXBuffer += F(",");
      TXBuffer += F("\n");
    }
  }
  if (taskNr == 0 )
    TXBuffer += F("]}\n");
  
  TXBuffer.endStream();
 
}


//********************************************************************************
// Web Interface config page
//********************************************************************************
void handle_advanced() {
  if (!isLoggedIn()) return;
  navMenuIndex = 7;
  TXBuffer.startStream();
  sendHeadandTail(F("TmplStd")); 

  char tmpString[81];

  String messagedelay = WebServer.arg(F("messagedelay"));
  String ip = WebServer.arg(F("ip"));
  String syslogip = WebServer.arg(F("syslogip"));
  String ntphost = WebServer.arg(F("ntphost"));
  int timezone = WebServer.arg(F("timezone")).toInt();
  int dststartweek = WebServer.arg(F("dststartweek")).toInt();
  int dststartdow = WebServer.arg(F("dststartdow")).toInt();
  int dststartmonth = WebServer.arg(F("dststartmonth")).toInt();
  int dststarthour = WebServer.arg(F("dststarthour")).toInt();
  int dstendweek = WebServer.arg(F("dstendweek")).toInt();
  int dstenddow = WebServer.arg(F("dstenddow")).toInt();
  int dstendmonth = WebServer.arg(F("dstendmonth")).toInt();
  int dstendhour = WebServer.arg(F("dstendhour")).toInt();
  String dst = WebServer.arg(F("dst"));
  String sysloglevel = WebServer.arg(F("sysloglevel"));
  String udpport = WebServer.arg(F("udpport"));
  String useserial = WebServer.arg(F("useserial"));
  String serialloglevel = WebServer.arg(F("serialloglevel"));
  String webloglevel = WebServer.arg(F("webloglevel"));
  String sdloglevel = WebServer.arg(F("sdloglevel"));
  String baudrate = WebServer.arg(F("baudrate"));
  String usentp = WebServer.arg(F("usentp"));
  String wdi2caddress = WebServer.arg(F("wdi2caddress"));
  String usessdp = WebServer.arg(F("usessdp"));
  String edit = WebServer.arg(F("edit"));
  String wireclockstretchlimit = WebServer.arg(F("wireclockstretchlimit"));
  String globalsync = WebServer.arg(F("globalsync"));
  String userules = WebServer.arg(F("userules"));
  String cft = WebServer.arg(F("cft"));
  String MQTTRetainFlag = WebServer.arg(F("mqttretainflag"));
  String ArduinoOTAEnable = WebServer.arg(F("arduinootaenable"));
 
   

  if (edit.length() != 0)
  {
    Settings.MessageDelay = messagedelay.toInt();
    Settings.IP_Octet = ip.toInt();
    ntphost.toCharArray(tmpString, 64);
    strcpy(Settings.NTPHost, tmpString);
    Settings.TimeZone = timezone;
    TimeChangeRule dst_start(dststartweek, dststartdow, dststartmonth, dststarthour, timezone);
    if (dst_start.isValid()) { Settings.DST_Start = dst_start.toFlashStoredValue(); }
    TimeChangeRule dst_end(dstendweek, dstenddow, dstendmonth, dstendhour, timezone);
    if (dst_end.isValid()) { Settings.DST_End = dst_end.toFlashStoredValue(); }
    str2ip(syslogip.c_str(), Settings.Syslog_IP);
    Settings.UDPPort = udpport.toInt();
    Settings.SyslogLevel = sysloglevel.toInt();
    Settings.UseSerial = (useserial == "on");
    Settings.SerialLogLevel = serialloglevel.toInt();
    Settings.WebLogLevel = webloglevel.toInt();
    Settings.SDLogLevel = sdloglevel.toInt();
    Settings.UseValueLogger = isFormItemChecked(F("valuelogger"));
    Settings.BaudRate = baudrate.toInt();
    Settings.UseNTP = (usentp == "on");
    Settings.DST = (dst == "on");
    Settings.WDI2CAddress = wdi2caddress.toInt();
    Settings.UseSSDP = (usessdp == "on");
    Settings.WireClockStretchLimit = wireclockstretchlimit.toInt();
    Settings.UseRules = (userules == "on");
    Settings.GlobalSync = (globalsync == "on");
    Settings.ConnectionFailuresThreshold = cft.toInt();
    Settings.MQTTRetainFlag = (MQTTRetainFlag == "on");
    Settings.ArduinoOTAEnable = (ArduinoOTAEnable == "on");

    addHtmlError( TXBuffer.buf, SaveSettings());
    if (Settings.UseNTP)
      initTime();
  }

  // char str[20];

  TXBuffer += F("<form  method='post'><table>");

  addFormHeader(TXBuffer.buf,  F("Advanced Settings"));

  addFormCheckBox(TXBuffer.buf,  F("Rules"), F("userules"), Settings.UseRules);

  addFormSubHeader(TXBuffer.buf,  F("Controller Settings"));

  addFormCheckBox(TXBuffer.buf,  F("MQTT Retain Msg"), F("mqttretainflag"), Settings.MQTTRetainFlag);
  addFormNumericBox(TXBuffer.buf,  F("Message Delay"), F("messagedelay"), Settings.MessageDelay, 0, INT_MAX);
  addUnit(TXBuffer.buf,  F("ms"));

  addFormSubHeader(TXBuffer.buf, F("NTP Settings"));

  addFormCheckBox(TXBuffer.buf,  F("Use NTP"), F("usentp"), Settings.UseNTP);
  addFormTextBox(TXBuffer.buf,  F("NTP Hostname"), F("ntphost"), Settings.NTPHost, 63);

  addFormSubHeader(TXBuffer.buf,  F("DST Settings"));
  addFormDstSelect(TXBuffer.buf,  true, Settings.DST_Start);
  addFormDstSelect( TXBuffer.buf, false, Settings.DST_End);
  addFormNumericBox( TXBuffer.buf, F("Timezone Offset (UTC +)"), F("timezone"), Settings.TimeZone, -720, 840);   // UTC-12H ... UTC+14h
  addUnit( TXBuffer.buf, F("minutes"));
  addFormCheckBox( TXBuffer.buf, F("DST"), F("dst"), Settings.DST);

  addFormSubHeader(TXBuffer.buf,  F("Log Settings"));

  addFormIPBox( TXBuffer.buf, F("Syslog IP"), F("syslogip"), Settings.Syslog_IP);
  addFormLogLevelSelect( TXBuffer.buf, F("Syslog Level"),      F("sysloglevel"),    Settings.SyslogLevel);
  addFormLogLevelSelect(TXBuffer.buf,  F("Serial log Level"),  F("serialloglevel"), Settings.SerialLogLevel);
  addFormLogLevelSelect(TXBuffer.buf,  F("Web log Level"),     F("webloglevel"),    Settings.WebLogLevel);

#ifdef FEATURE_SD
  addFormLogLevelSelect(TXBuffer.buf,  F("SD Card log Level"), F("sdloglevel"),     Settings.SDLogLevel);

  addFormCheckBox(TXBuffer.buf,  F("SD Card Value Logger"), F("valuelogger"), Settings.UseValueLogger);
#endif


  addFormSubHeader(TXBuffer.buf,  F("Serial Settings"));

  addFormCheckBox(TXBuffer.buf,  F("Enable Serial port"), F("useserial"), Settings.UseSerial);
  addFormNumericBox(TXBuffer.buf,  F("Baud Rate"), F("baudrate"), Settings.BaudRate, 0, 1000000);


  addFormSubHeader(TXBuffer.buf,  F("Inter-ESPEasy Network (experimental)"));

  addFormCheckBox( TXBuffer.buf, F("Global Sync"), F("globalsync"), Settings.GlobalSync);
  addFormNumericBox(TXBuffer.buf,  F("UDP port"), F("udpport"), Settings.UDPPort, 0, 65535);


  //TODO sort settings in groups or move to other pages/groups
  addFormSubHeader(TXBuffer.buf,  F("Special and Experimental Settings"));

  addFormNumericBox(TXBuffer.buf,  F("Fixed IP Octet"), F("ip"), Settings.IP_Octet, 0, 255);

  addFormNumericBox(TXBuffer.buf,  F("WD I2C Address"), F("wdi2caddress"), Settings.WDI2CAddress, 0, 127);
  TXBuffer += F(" (decimal)");

  addFormCheckBox(TXBuffer.buf,  F("Use SSDP"), F("usessdp"), Settings.UseSSDP);

  addFormNumericBox(TXBuffer.buf,  F("Connection Failure Threshold"), F("cft"), Settings.ConnectionFailuresThreshold, 0, 100);

  addFormNumericBox(TXBuffer.buf,  F("I2C ClockStretchLimit"), F("wireclockstretchlimit"), Settings.WireClockStretchLimit);   //TODO define limits

  addFormCheckBox(TXBuffer.buf,  F("Enable Arduino OTA"), F("arduinootaenable"), Settings.ArduinoOTAEnable);

  addFormSeparator (TXBuffer.buf);

  TXBuffer += F("<TR><TD><TD>");
  addSubmitButton (TXBuffer.buf);
  TXBuffer += F("<input type='hidden' name='edit' value='1'>");
  TXBuffer += F("</table></form>");
    sendHeadandTail(F("TmplStd"),true); 
    TXBuffer.endStream();
}

void addFormDstSelect(String& str, bool isStart, uint16_t choice) {
  String weekid  = isStart ? F("dststartweek")  : F("dstendweek");
  String dowid   = isStart ? F("dststartdow")   : F("dstenddow");
  String monthid = isStart ? F("dststartmonth") : F("dstendmonth");
  String hourid  = isStart ? F("dststarthour")  : F("dstendhour");

  String weeklabel  = isStart ? F("Start (week, dow, month)")  : F("End (week, dow, month)");
  String hourlabel  = isStart ? F("Start (localtime, e.g. 2h&rarr;3h)")  : F("End (localtime, e.g. 3h&rarr;2h)");

  String week[5] = {F("Last"), F("1st"), F("2nd"), F("3rd"), F("4th")};
  int weekValues[5] = {0, 1, 2, 3, 4};
  String dow[7] = {F("Sun"), F("Mon"), F("Tue"), F("Wed"), F("Thu"), F("Fri"), F("Sat")};
  int dowValues[7] = {1, 2, 3, 4, 5, 6, 7};
  String month[12] = {F("Jan"), F("Feb"), F("Mar"), F("Apr"), F("May"), F("Jun"), F("Jul"), F("Aug"), F("Sep"), F("Oct"), F("Nov"), F("Dec")};
  int monthValues[12] = {1, 2, 3, 4, 5, 6, 7, 8, 9, 10, 11, 12};

  uint16_t tmpstart(choice);
  uint16_t tmpend(choice);
  if (!TimeChangeRule(choice, 0).isValid()) {
    getDefaultDst_flash_values(tmpstart, tmpend);
  }
  TimeChangeRule rule(isStart ? tmpstart : tmpend, 0);
  addRowLabel(str, weeklabel);
  addSelector(str, weekid, 5, week, weekValues, NULL, rule.week, false);
  addSelector(str,  dowid, 7, dow, dowValues, NULL, rule.dow, false);
  addSelector(str,  monthid, 12, month, monthValues, NULL, rule.month, false);

  addFormNumericBox( TXBuffer.buf, hourlabel, hourid, rule.hour, 0, 23);
  addUnit(str, isStart ? F("hour &#x21b7;") : F("hour &#x21b6;"));
}

void addFormLogLevelSelect(String& str, const String& label, const String& id, int choice)
{
  addRowLabel(str, label);
  addLogLevelSelect(str, id, choice);
}

void addLogLevelSelect(String& str, String name, int choice)
{
  String options[6] = { F("None"), F("Error"), F("Info"), F("Debug"), F("Debug More"), F("Debug dev")};
  int optionValues[6] = { 0 , LOG_LEVEL_ERROR, LOG_LEVEL_INFO, LOG_LEVEL_DEBUG, LOG_LEVEL_DEBUG_MORE, LOG_LEVEL_DEBUG_DEV};
  addSelector(str, name, 6, options, optionValues, NULL, choice, false);
}


//********************************************************************************
// Login state check
//********************************************************************************
boolean isLoggedIn()
{
  if (!clientIPallowed()) return false;
  if (SecuritySettings.Password[0] == 0)
    WebLoggedIn = true;

  if (!WebLoggedIn)
  {
    WebServer.sendContent(F("HTTP/1.1 302 \r\nLocation: /login\r\n"));
  }
  else
  {
    WebLoggedInTimer = 0;
  }

  return WebLoggedIn;
}


//********************************************************************************
// Web Interface download page
//********************************************************************************
void handle_download()
{
  if (!isLoggedIn()) return;
  navMenuIndex = 7;
//  TXBuffer.startStream();
//  sendHeadandTail(F("TmplStd")); 


  fs::File dataFile = SPIFFS.open(F(FILE_CONFIG), "r");
  if (!dataFile)
    return;

  String str = F("attachment; filename=config_");
  str += Settings.Name;
  str += "_U";
  str += Settings.Unit;
  str += F("_Build");
  str += BUILD;
  str += F("_");
  if (Settings.UseNTP)
  {
    str += getDateTimeString('\0', '\0', '\0');
  }
  str += (".dat");

  WebServer.sendHeader("Content-Disposition", str);
  WebServer.streamFile(dataFile, "application/octet-stream");
}


//********************************************************************************
// Web Interface upload page
//********************************************************************************
byte uploadResult = 0;
void handle_upload() {
  if (!isLoggedIn()) return;
  navMenuIndex = 7;
  TXBuffer.startStream();
  sendHeadandTail(F("TmplStd")); 

  TXBuffer += F("<form enctype=\"multipart/form-data\" method=\"post\"><p>Upload settings file:<br><input type=\"file\" name=\"datafile\" size=\"40\"></p><div><input class='button link' type='submit' value='Upload'></div><input type='hidden' name='edit' value='1'></form>");
     sendHeadandTail(F("TmplStd"),true); 
    TXBuffer.endStream();
  printWebString = "";
  printToWeb = false;
}


//********************************************************************************
// Web Interface upload page
//********************************************************************************
void handle_upload_post() {
  if (!isLoggedIn()) return;

  navMenuIndex = 7;
  TXBuffer.startStream();
  sendHeadandTail(F("TmplStd")); 

 

  if (uploadResult == 1)
  {
    TXBuffer += F("Upload OK!<BR>You may need to reboot to apply all settings...");
    LoadSettings();
  }

  if (uploadResult == 2)
    TXBuffer += F("<font color=\"red\">Upload file invalid!</font>");

  if (uploadResult == 3)
    TXBuffer += F("<font color=\"red\">No filename!</font>");

   
  TXBuffer += F("Upload finished");
  sendHeadandTail(F("TmplStd"),true); 
  TXBuffer.endStream();
  printWebString = "";
  printToWeb = false;
}


//********************************************************************************
// Web Interface upload handler
//********************************************************************************
fs::File uploadFile;
void handleFileUpload() {
  if (!isLoggedIn()) return;

  static boolean valid = false;
  String log = "";

  HTTPUpload& upload = WebServer.upload();

  if (upload.filename.c_str()[0] == 0)
  {
    uploadResult = 3;
    return;
  }

  if (upload.status == UPLOAD_FILE_START)
  {
    log = F("Upload: START, filename: ");
    log += upload.filename;
    addLog(LOG_LEVEL_INFO, log);
    valid = false;
    uploadResult = 0;
  }
  else if (upload.status == UPLOAD_FILE_WRITE)
  {
    // first data block, if this is the config file, check PID/Version
    if (upload.totalSize == 0)
    {
      if (strcasecmp(upload.filename.c_str(), FILE_CONFIG) == 0)
      {
        struct TempStruct {
          unsigned long PID;
          int Version;
        } Temp;
        for (unsigned int x = 0; x < sizeof(struct TempStruct); x++)
        {
          byte b = upload.buf[x];
          memcpy((byte*)&Temp + x, &b, 1);
        }
        if (Temp.Version == VERSION && Temp.PID == ESP_PROJECT_PID)
          valid = true;
      }
      else
      {
        // other files are always valid...
        valid = true;
      }
      if (valid)
      {
        // once we're safe, remove file and create empty one...
        SPIFFS.remove((char *)upload.filename.c_str());
        uploadFile = SPIFFS.open(upload.filename.c_str(), "w");
        // dont count manual uploads: flashCount();
      }
    }
    if (uploadFile) uploadFile.write(upload.buf, upload.currentSize);
    log = F("Upload: WRITE, Bytes: ");
    log += upload.currentSize;
    addLog(LOG_LEVEL_INFO, log);
  }
  else if (upload.status == UPLOAD_FILE_END)
  {
    if (uploadFile) uploadFile.close();
    log = F("Upload: END, Size: ");
    log += upload.totalSize;
    addLog(LOG_LEVEL_INFO, log);
  }

  if (valid)
    uploadResult = 1;
  else
    uploadResult = 2;

}


//********************************************************************************
// Web Interface server web file from SPIFFS
//********************************************************************************
bool loadFromFS(boolean spiffs, String path) {
  if (!isLoggedIn()) return false;

  statusLED(true);

  String dataType = F("text/plain");
  if (path.endsWith("/")) path += F("index.htm");

  if (path.endsWith(".src")) path = path.substring(0, path.lastIndexOf("."));
  else if (path.endsWith(".htm")) dataType = F("text/html");
  else if (path.endsWith(".css")) dataType = F("text/css");
  else if (path.endsWith(".js")) dataType = F("application/javascript");
  else if (path.endsWith(".png")) dataType = F("image/png");
  else if (path.endsWith(".gif")) dataType = F("image/gif");
  else if (path.endsWith(".jpg")) dataType = F("image/jpeg");
  else if (path.endsWith(".ico")) dataType = F("image/x-icon");
  else if (path.endsWith(".txt")) dataType = F("application/octet-stream");
  else if (path.endsWith(".dat")) dataType = F("application/octet-stream");
  else if (path.endsWith(".esp")) return handle_custom(path);

  String log = F("HTML : Request file ");
  log += path;

  path = path.substring(1);
  if (spiffs)
  {
    fs::File dataFile = SPIFFS.open(path.c_str(), "r");
    if (!dataFile)
      return false;

    //prevent reloading stuff on every click
    WebServer.sendHeader("Cache-Control","max-age=3600, public");
    WebServer.sendHeader("Vary","*");
    WebServer.sendHeader("ETag","\"2.0.0\"");

    if (path.endsWith(".dat"))
      WebServer.sendHeader("Content-Disposition", "attachment;");
    WebServer.streamFile(dataFile, dataType);
    dataFile.close();
  }
  else
  {
#ifdef FEATURE_SD
    File dataFile = SD.open(path.c_str());
    if (!dataFile)
      return false;
    if (path.endsWith(".DAT"))
      WebServer.sendHeader("Content-Disposition", "attachment;");
    WebServer.streamFile(dataFile, dataType);
    dataFile.close();
#endif
  }
  statusLED(true);

  addLog(LOG_LEVEL_DEBUG, log);
  return true;
}

//********************************************************************************
// Web Interface custom page handler
//********************************************************************************
boolean handle_custom(String path) {
  if (!clientIPallowed()) return false;
  path = path.substring(1);
  String reply = "";

  if (path.startsWith(F("dashboard"))) // for the dashboard page, create a default unit dropdown selector
  {
    reply += F("<script><!--\n"
             "function dept_onchange(frmselect) {frmselect.submit();}"
             "\n//--></script>");

    reply += F("<form name='frmselect' method='post'>");

    // handle page redirects to other unit's as requested by the unit dropdown selector
    byte unit = WebServer.arg(F("unit")).toInt();
    byte btnunit = WebServer.arg(F("btnunit")).toInt();
    if(!unit) unit = btnunit; // unit element prevails, if not used then set to btnunit
    if (unit && unit != Settings.Unit)
    {
      char url[20];
      sprintf_P(url, PSTR("http://%u.%u.%u.%u/dashboard.esp"), Nodes[unit].ip[0], Nodes[unit].ip[1], Nodes[unit].ip[2], Nodes[unit].ip[3]);
      reply = F("<meta http-equiv=\"refresh\" content=\"0; URL=");
      reply += url;
      reply += F("\">");
      WebServer.send(200, F("text/html"), reply);
      return true;
    }

    // create unit selector dropdown
    addSelector_Head(reply, F("unit"), true);
    byte choice = Settings.Unit;
    for (byte x = 0; x < UNIT_MAX; x++)
    {
      if (Nodes[x].ip[0] != 0 || x == Settings.Unit)
      {
      String name = String(x) + F(" - ");
      if (x != Settings.Unit)
        name += Nodes[x].nodeName;
      else
        name += Settings.Name;

      addSelector_Item(reply, name, x, choice == x, false, F(""));
      }
    }
    addSelector_Foot(reply);

    // create <> navigation buttons
    byte prev=Settings.Unit;
    byte next=Settings.Unit;
    for (byte x = Settings.Unit-1; x > 0; x--)
      if (Nodes[x].ip[0] != 0) {prev = x; break;}
    for (byte x = Settings.Unit+1; x < UNIT_MAX; x++)
      if (Nodes[x].ip[0] != 0) {next = x; break;}

    reply += F("<a class='button link' href=");
    reply += path;
    reply += F("?btnunit=");
    reply += prev;
    reply += F(">&lt;</a>");
    reply += F("<a class='button link' href=");
    reply += path;
    reply += F("?btnunit=");
    reply += next;
    reply += F(">&gt;</a>");
  }

  // handle commands from a custom page
  String webrequest = WebServer.arg(F("cmd"));
  if (webrequest.length() > 0 ){
    struct EventStruct TempEvent;
    parseCommandString(&TempEvent, webrequest);
    TempEvent.Source = VALUE_SOURCE_HTTP;

    if (PluginCall(PLUGIN_WRITE, &TempEvent, webrequest));
    else if (remoteConfig(&TempEvent, webrequest));
    else if (webrequest.startsWith(F("event")))
      ExecuteCommand(VALUE_SOURCE_HTTP, webrequest.c_str());

    // handle some update processes first, before returning page update...
    PluginCall(PLUGIN_TEN_PER_SECOND, 0, dummyString);
  }

  // create a dynamic custom page, parsing task values into [<taskname>#<taskvalue>] placeholders and parsing %xx% system variables
  fs::File dataFile = SPIFFS.open(path.c_str(), "r");
  if (dataFile)
  {
    String page = "";
    page.reserve(dataFile.size());
    while (dataFile.available())
      page += ((char)dataFile.read());

    reply += parseTemplate(page,0);
    dataFile.close();
  }
  else // if the requestef file does not exist, create a default action in case the page is named "dashboard*"
  {
    if (path.startsWith(F("dashboard")))
    {
      // if the custom page does not exist, create a basic task value overview page in case of dashboard request...
      reply += F("<meta name=\"viewport\" content=\"width=width=device-width, initial-scale=1\"><STYLE>* {font-family:sans-serif; font-size:16pt;}.button {margin:4px; padding:4px 16px; background-color:#07D; color:#FFF; text-decoration:none; border-radius:4px}</STYLE>");
      reply += F("<table>");
      for (byte x = 0; x < TASKS_MAX; x++)
      {
        if (Settings.TaskDeviceNumber[x] != 0)
          {
            LoadTaskSettings(x);
            byte DeviceIndex = getDeviceIndex(Settings.TaskDeviceNumber[x]);
            reply += F("<TR><TD>");
            reply += ExtraTaskSettings.TaskDeviceName;
            for (byte varNr = 0; varNr < VARS_PER_TASK; varNr++)
              {
                if ((Settings.TaskDeviceNumber[x] != 0) && (varNr < Device[DeviceIndex].ValueCount) && ExtraTaskSettings.TaskDeviceValueNames[varNr][0] !=0)
                {
                  if (varNr > 0)
                    reply += F("<TR><TD>");
                  reply += F("<TD>");
                  reply += ExtraTaskSettings.TaskDeviceValueNames[varNr];
                  reply += F("<TD>");
                  reply += String(UserVar[x * VARS_PER_TASK + varNr], ExtraTaskSettings.TaskDeviceValueDecimals[varNr]);
                }
              }
          }
      }
    }
    else
      return false; // unknown file that does not exist...
  }
  WebServer.send(200, "text/html", reply);
  return true;
}



//********************************************************************************
// Web Interface file list
//********************************************************************************
void handle_filelist() {
  if (!clientIPallowed()) return;
  navMenuIndex = 7;
  TXBuffer.startStream();
  sendHeadandTail(F("TmplStd")); 

#if defined(ESP8266)

  String fdelete = WebServer.arg(F("delete"));

  if (fdelete.length() > 0)
  {
    SPIFFS.remove(fdelete);
    // flashCount();
  }

 
   
  TXBuffer += F("<table border=1px frame='box' rules='all'><TH><TH>Filename:<TH>Size");

  fs::Dir dir = SPIFFS.openDir("");
  while (dir.next())
  {
    TXBuffer += F("<TR><TD>");
    if (dir.fileName() != FILE_CONFIG && dir.fileName() != FILE_SECURITY && dir.fileName() != FILE_NOTIFICATION)
    {
      TXBuffer += F("<a class='button link' href=\"filelist?delete=");
      TXBuffer +=  dir.fileName();
      TXBuffer += F("\">Del</a>");
    }

    TXBuffer += F("<TD><a href=\"");
    TXBuffer +=  dir.fileName();
    TXBuffer += F("\">");
    TXBuffer +=  dir.fileName();
    TXBuffer += F("</a>");
    fs::File f = dir.openFile("r");
    TXBuffer += F("<TD>");
    TXBuffer +=  f.size();
  }
  TXBuffer += F("</table></form>");
  TXBuffer += F("<BR><a class='button link' href=\"/upload\">Upload</a>");
    sendHeadandTail(F("TmplStd"),true); 
    TXBuffer.endStream();
#endif
#if defined(ESP32)
  String fdelete = WebServer.arg(F("delete"));

  if (fdelete.length() > 0)
  {
    SPIFFS.remove(fdelete);
    // flashCount();
  }

 
   
  TXBuffer += F("<table border=1px frame='box' rules='all'><TH><TH>Filename:<TH>Size");

  File root = SPIFFS.open("/");
  File file = root.openNextFile();
  while (file)
  {
    if(!file.isDirectory()){
      TXBuffer += F("<TR><TD>");
      if (file.name() != "/config.dat" && file.name() != "/security.dat" && file.name() != "/notification.dat")
      {
        TXBuffer += F("<a class='button link' href=\"filelist?delete=");
        TXBuffer +=  file.name();
        TXBuffer += F("\">Del</a>");
      }

      TXBuffer += F("<TD><a href=\"");
      TXBuffer +=  file.name();
      TXBuffer += F("\">");
      TXBuffer +=  file.name();
      TXBuffer += F("</a>");
      TXBuffer += F("<TD>");
      TXBuffer +=  file.size();
      file = root.openNextFile();
    }
  }
  TXBuffer += F("</table></form>");
  TXBuffer += F("<BR><a class='button link' href=\"/upload\">Upload</a>");
    sendHeadandTail(F("TmplStd"),true); 
    TXBuffer.endStream();
#endif
}


//********************************************************************************
// Web Interface SD card file and directory list
//********************************************************************************
#ifdef FEATURE_SD
void handle_SDfilelist() {
  if (!clientIPallowed()) return;
  navMenuIndex = 7;
  TXBuffer.startStream();
  sendHeadandTail(F("TmplStd")); 


  String fdelete = "";
  String ddelete = "";
  String change_to_dir = "";
  String current_dir = "";
  String parent_dir = "";
  char SDcardDir[80];

  for (uint8_t i = 0; i < WebServer.args(); i++) {
    if (WebServer.argName(i) == "delete")
    {
      fdelete = WebServer.arg(i);
    }
    if (WebServer.argName(i) == "deletedir")
    {
      ddelete = WebServer.arg(i);
    }
    if (WebServer.argName(i) == "chgto")
    {
      change_to_dir = WebServer.arg(i);
    }
  }

  if (fdelete.length() > 0)
  {
    SD.remove((char*)fdelete.c_str());
  }
  if (ddelete.length() > 0)
  {
    SD.rmdir((char*)ddelete.c_str());
  }
  if (change_to_dir.length() > 0)
  {
    current_dir = change_to_dir;
  }
  else
  {
    current_dir = "/";
  }

  current_dir.toCharArray(SDcardDir, current_dir.length()+1);
  File root = SD.open(SDcardDir);
  root.rewindDirectory();
  File entry = root.openNextFile();
  parent_dir = current_dir;
  if (!current_dir.equals("/"))
  {
    /* calculate the position to remove
    /
    / current_dir = /dir1/dir2/   =>   parent_dir = /dir1/
    /                     ^ position to remove, second last index of "/" + 1
    /
    / current_dir = /dir1/   =>   parent_dir = /
    /                ^ position to remove, second last index of "/" + 1
    */
    parent_dir.remove(parent_dir.lastIndexOf("/", parent_dir.lastIndexOf("/") - 1) + 1);
  }

 
   
  String subheader = "SD Card: " + current_dir;
  addFormSubHeader(  subheader);
  TXBuffer += F("<BR>");
  TXBuffer += F("<table border=1px frame='box' rules='all'><TH>Action<TH>Name<TH>Size");
  TXBuffer += F("<TR><TD>");
  TXBuffer += F("<TD><a href=\"SDfilelist?chgto=");
  TXBuffer +=  parent_dir;
  TXBuffer += F("\">..");
  TXBuffer += F("</a>");
  TXBuffer += F("<TD>");
  while (entry)
  {
    if (entry.isDirectory())
    {
      char SDcardChildDir[80];
      TXBuffer += F("<TR><TD>");
      // take a look in the directory for entries
      String child_dir = current_dir + entry.name();
      child_dir.toCharArray(SDcardChildDir, child_dir.length()+1);
      File child = SD.open(SDcardChildDir);
      File dir_has_entry = child.openNextFile();
      // when the directory is empty, display the button to delete them
      if (!dir_has_entry)
      {
        TXBuffer += F("<a class='button link' onclick=\"return confirm('Delete this directory?')\" href=\"SDfilelist?deletedir=");
        TXBuffer +=  current_dir;
        TXBuffer +=  entry.name();
        TXBuffer += F("/");
        TXBuffer += F("&chgto=");
        TXBuffer +=  current_dir;
        TXBuffer += F("\">Del</a>");
      }
      TXBuffer += F("<TD><a href=\"SDfilelist?chgto=");
      TXBuffer +=  current_dir;
      TXBuffer +=  entry.name();
      TXBuffer += F("/");
      TXBuffer += F("\">");
      TXBuffer +=  entry.name();
      TXBuffer += F("</a>");
      TXBuffer += F("<TD>");
      TXBuffer += F("dir");
      dir_has_entry.close();
    }
    else
    {
      TXBuffer += F("<TR><TD>");
      if (entry.name() != String(F(FILE_CONFIG)).c_str() && entry.name() != String(F(FILE_SECURITY)).c_str())
      {
        TXBuffer += F("<a class='button link' onclick=\"return confirm('Delete this file?')\" href=\"SDfilelist?delete=");
        TXBuffer +=  current_dir;
        TXBuffer +=  entry.name();
        TXBuffer += F("&chgto=");
        TXBuffer +=  current_dir;
        TXBuffer += F("\">Del</a>");
      }
      TXBuffer += F("<TD><a href=\"");
      TXBuffer +=  current_dir;
      TXBuffer +=  entry.name();
      TXBuffer += F("\">");
      TXBuffer +=  entry.name();
      TXBuffer += F("</a>");
      TXBuffer += F("<TD>");
      TXBuffer +=  entry.size();
    }
    entry.close();
    entry = root.openNextFile();
  }
  root.close();
  TXBuffer += F("</table></form>");
  //TXBuffer += F("<BR><a class='button link' href=\"/upload\">Upload</a>");
     sendHeadandTail(F("TmplStd"),true); 
    TXBuffer.endStream();
}
#endif


//********************************************************************************
// Web Interface handle other requests
//********************************************************************************
void handleNotFound() {

  if (wifiSetup)
  {
    WebServer.send(200, "text/html", "<meta HTTP-EQUIV='REFRESH' content='0; url=/setup'>");
    return;
  }

  if (!isLoggedIn()) return;
  if (loadFromFS(true, WebServer.uri())) return;
  if (loadFromFS(false, WebServer.uri())) return;
  String message = "URI: ";
  message += WebServer.uri();
  message += "\nMethod: ";
  message += (WebServer.method() == HTTP_GET) ? "GET" : "POST";
  message += "\nArguments: ";
  message += WebServer.args();
  message += "\n";
  for (uint8_t i = 0; i < WebServer.args(); i++) {
    message += " NAME:" + WebServer.argName(i) + "\n VALUE:" + WebServer.arg(i) + "\n";
  }
  WebServer.send(404, "text/plain", message);
}


//********************************************************************************
// Web Interface Setup Wizard
//********************************************************************************
void handle_setup() {
  // Do not check client IP range allowed.
  TXBuffer.startStream();
  sendHeadandTail(F("TmplAP")); 
 
  addHeader(false,TXBuffer.buf);

  if (WiFi.status() == WL_CONNECTED)
  {
    addHtmlError(  SaveSettings());
    const IPAddress ip = WiFi.localIP();
    char host[20];
    formatIP(ip, host);
    TXBuffer += F("<BR>ESP is connected and using IP Address: <BR><h1>");
    TXBuffer +=  host;
    TXBuffer += F("</h1><BR><BR>Connect your laptop / tablet / phone<BR>back to your main Wifi network and<BR><BR>");
    TXBuffer += F("<a class='button' href='http://");
    TXBuffer +=  host;
    TXBuffer += F("/config'>Proceed to main config</a>");
    
    sendHeadandTail(F("TmplAP"),true); 
    TXBuffer.endStream();

    wifiSetup = false;
    //WifiAPMode(false);  //this forces the iPhone to exit safari and this page was never displayed
    timerAPoff = millis() + 60000L;  //switch the AP off in 1 minute
    return;
  }

  static byte status = 0;
  static int n = 0;
  static byte refreshCount = 0;
  String ssid = WebServer.arg(F("ssid"));
  String other = WebServer.arg(F("other"));
  String password = WebServer.arg(F("pass"));

  if (other.length() != 0)
  {
    ssid = other;
  }

  // if ssid config not set and params are both provided
  if (status == 0 && ssid.length() != 0 && strcasecmp(SecuritySettings.WifiSSID, "ssid") == 0)
  {
    strncpy(SecuritySettings.WifiKey, password.c_str(), sizeof(SecuritySettings.WifiKey));
    strncpy(SecuritySettings.WifiSSID, ssid.c_str(), sizeof(SecuritySettings.WifiSSID));
    wifiSetupConnect = true;
    status = 1;
    refreshCount = 0;
  }

  TXBuffer += F("<h1>Wifi Setup wizard</h1><BR>");
  TXBuffer += F("<form name='frmselect' method='post'>");

  if (status == 0)  // first step, scan and show access points within reach...
  {
    if (n == 0)
      n = WiFi.scanNetworks();

    if (n == 0)
      TXBuffer += F("No Access Points found");
    else
    {
      for (int i = 0; i < n; ++i)
      {
        TXBuffer += F("<input type='radio' name='ssid' value='");
        TXBuffer +=  WiFi.SSID(i);
        TXBuffer += F("'");
        if (WiFi.SSID(i) == ssid)
          TXBuffer += F(" checked ");
        TXBuffer += F(">");
        TXBuffer +=  WiFi.SSID(i);
        TXBuffer += F("</input><br>");
      }
    }

    TXBuffer += F("<input type='radio' name='ssid' id='other_ssid' value='other' >other SSID:</input>");
    TXBuffer += F("<input type ='text' name='other' value='");
    TXBuffer += other;
    TXBuffer += F("'><br><br>");
    TXBuffer += F("Password: <input type ='text' name='pass' value='");
    TXBuffer +=  password;
    TXBuffer += F("'><br>");

    TXBuffer += F("<input type='submit' value='Connect'>");
  }

  if (status == 1)  // connecting stage...
  {
    if (refreshCount > 0)
    {
      status = 0;
      strncpy(SecuritySettings.WifiSSID, "ssid", sizeof(SecuritySettings.WifiSSID));
      SecuritySettings.WifiKey[0] = 0;
      TXBuffer += F("<a class=\"button\" href=\"setup\">Back to Setup</a>");
    }
    else
    {
      int wait = 20;
      if (refreshCount != 0)
        wait = 3;
      TXBuffer += F("Please wait for <h1 id=\"countdown\">20..</h1>");
      TXBuffer += F("<script type=\"text/JavaScript\">");
      TXBuffer += F("function timedRefresh(timeoutPeriod) {");
      TXBuffer += F("   var timer = setInterval(function() {");
      TXBuffer += F("   if (timeoutPeriod > 0) {");
      TXBuffer += F("       timeoutPeriod -= 1;");
      TXBuffer += F("       document.getElementById(\"countdown\").innerHTML = timeoutPeriod + \"..\" + \"<br />\";");
      TXBuffer += F("   } else {");
      TXBuffer += F("       clearInterval(timer);");
      TXBuffer += F("            window.location.href = window.location.href;");
      TXBuffer += F("       };");
      TXBuffer += F("   }, 1000);");
      TXBuffer += F("};");
      TXBuffer += F("timedRefresh(");
      TXBuffer += wait;
      TXBuffer += F(");");
      TXBuffer += F("</script>");
      TXBuffer += F("seconds while trying to connect");
    }
    refreshCount++;
  }

  TXBuffer += F("</form>");
   sendHeadandTail(F("TmplAP"),true); 
  TXBuffer.endStream();
  delay(10);
}


//********************************************************************************
// Web Interface rules page
//********************************************************************************
void handle_rules() {
  if (!isLoggedIn()) return;
  navMenuIndex = 5;
  TXBuffer.startStream();
  sendHeadandTail(F("TmplStd")); 
  static byte currentSet = 1;


  String set = WebServer.arg(F("set"));
  byte rulesSet = 1;
  if (set.length() > 0)
  {
    rulesSet = set.toInt();
  }

  #if defined(ESP8266)
    String fileName = F("rules");
  #endif
  #if defined(ESP32)
    String fileName = F("/rules");
  #endif
  fileName += rulesSet;
  fileName += F(".txt");

 
  checkRAM(F("handle_rules"));

   

  if (WebServer.args() > 0)
  {
    if (currentSet == rulesSet) // only save when the dropbox was not used to change set
    {
      String rules = WebServer.arg(F("rules"));
      if (rules.length() > RULES_MAX_SIZE)
        TXBuffer += F("<span style=\"color:red\">Data was not saved, exceeds web editor limit!</span>");
      else
      {

        // if (RTC.flashDayCounter > MAX_FLASHWRITES_PER_DAY)
        // {
        //   String log = F("FS   : Daily flash write rate exceeded! (powercyle to reset this)");
        //   addLog(LOG_LEVEL_ERROR, log);
        //   TXBuffer += F("<span style=\"color:red\">Error saving to flash!</span>");
        // }
        // else
        // {
          fs::File f = SPIFFS.open(fileName, "w");
          if (f)
          {
            f.print(rules);
            f.close();
            // flashCount();
          }
        // }
      }
    }
    else // changed set, check if file exists and create new
    {
      if (!SPIFFS.exists(fileName))
      {
        fs::File f = SPIFFS.open(fileName, "w");
        f.close();
      }
    }
  }

  if (rulesSet != currentSet)
    currentSet = rulesSet;

  TXBuffer += F("<form name = 'frmselect' method = 'post'><table><TR><TH>Rules");

  byte choice = rulesSet;
  String options[RULESETS_MAX];
  int optionValues[RULESETS_MAX];
  for (byte x = 0; x < RULESETS_MAX; x++)
  {
    options[x] = F("Rules Set ");
    options[x] += x + 1;
    optionValues[x] = x + 1;
  }

   TXBuffer += F("<TR><TD>Edit: ");
  addSelector(TXBuffer.buf,  F("set"), RULESETS_MAX, options, optionValues, NULL, choice, true);
  addHelpButton(TXBuffer.buf,  F("Tutorial_Rules"));

  // load form data from flash

  int size = 0;
  fs::File f = SPIFFS.open(fileName, "r+");
  if (f)
  {
    size = f.size();
    if (size > RULES_MAX_SIZE)
       TXBuffer += F("<span style=\"color:red\">Filesize exceeds web editor limit!</span>");
    else
    {
       TXBuffer += F("<TR><TD><textarea name='rules' rows='15' cols='80' wrap='off'>");
      while (f.available())
      {
        String c((char)f.read());
        htmlEscape(c);
         TXBuffer += c;
      }
       TXBuffer += F("</textarea>");
    }
    f.close();
  }

   TXBuffer += F("<TR><TD>Current size: ");
   TXBuffer += size;
   TXBuffer += F(" characters (Max ");
   TXBuffer += RULES_MAX_SIZE;
   TXBuffer += F(")");

  addFormSeparator( TXBuffer.buf);

   TXBuffer += F("<TR><TD>");
  addSubmitButton( TXBuffer.buf);
   TXBuffer += F("</table></form>");
  sendHeadandTail(F("TmplStd"),true); 
  TXBuffer.endStream();

}


//********************************************************************************
// Web Interface sysinfo page
//********************************************************************************
void handle_sysinfo() {
  if (!isLoggedIn()) return;
  TXBuffer.startStream();
  sendHeadandTail(F("TmplStd")); 

  int freeMem = ESP.getFreeHeap();
 
  addHeader(true,  TXBuffer.buf);
   TXBuffer += printWebString;
   TXBuffer += F("<form>");
   TXBuffer += F("<table><TR><TH width=120>System Info<TH>");

   TXBuffer += F("<TR><TD>Unit<TD>");
   TXBuffer += Settings.Unit;

  if (Settings.UseNTP)
  {

     TXBuffer += F("<TR><TD>Local Time<TD>");
     TXBuffer += getDateTimeString('-', ':', ' ');
  }

   TXBuffer += F("<TR><TD>Uptime<TD>");
  char strUpTime[40];
  int minutes = wdcounter / 2;
  int days = minutes / 1440;
  minutes = minutes % 1440;
  int hrs = minutes / 60;
  minutes = minutes % 60;
  sprintf_P(strUpTime, PSTR("%d days %d hours %d minutes"), days, hrs, minutes);
   TXBuffer += strUpTime;

   TXBuffer += F("<TR><TD>Load<TD>");
  if (wdcounter > 0)
  {
     TXBuffer += 100 - (100 * loopCounterLast / loopCounterMax);
     TXBuffer += F("% (LC=");
     TXBuffer += int(loopCounterLast / 30);
     TXBuffer += F(")");
  }

   TXBuffer += F("<TR><TD>Free Mem<TD>");
   TXBuffer += freeMem;
   TXBuffer += F(" (");
   TXBuffer += lowestRAM;
   TXBuffer += F(" - ");
   TXBuffer += lowestRAMfunction;
   TXBuffer += F(")");

   TXBuffer += F("<TR><TD>Boot<TD>");
  switch (lastBootCause)
  {
    case BOOT_CAUSE_MANUAL_REBOOT:
       TXBuffer += F("Manual reboot");
      break;
    case BOOT_CAUSE_DEEP_SLEEP: //nobody should ever see this, since it should sleep again right away.
       TXBuffer += F("Deep sleep");
      break;
    case BOOT_CAUSE_COLD_BOOT:
       TXBuffer += F("Cold boot");
      break;
    case BOOT_CAUSE_EXT_WD:
       TXBuffer += F("External Watchdog");
      break;
  }
   TXBuffer += F(" (");
   TXBuffer += RTC.bootCounter;
   TXBuffer += F(")");

   TXBuffer += F("<TR><TD colspan=2><H3>Network</H3></TD></TR>");

  if (WiFi.status() == WL_CONNECTED)
  {
     TXBuffer += F("<TR><TD>Wifi<TD>");
    #if defined(ESP8266)
      byte PHYmode = wifi_get_phy_mode();
    #endif
    #if defined(ESP32)
      byte PHYmode = 3; // wifi_get_phy_mode();
    #endif
    switch (PHYmode)
    {
      case 1:
         TXBuffer += F("802.11B");
        break;
      case 2:
         TXBuffer += F("802.11G");
        break;
      case 3:
         TXBuffer += F("802.11N");
        break;
    }
     TXBuffer += F(" (RSSI ");
     TXBuffer += WiFi.RSSI();
     TXBuffer += F(" dB)");
  }

   TXBuffer += F("<TR><TD>IP / subnet<TD>");
   TXBuffer += formatIP(WiFi.localIP());
   TXBuffer += F(" / ");
   TXBuffer += formatIP(WiFi.subnetMask());

   TXBuffer += F("<TR><TD>GW<TD>");
   TXBuffer += formatIP(WiFi.gatewayIP());

  {
     TXBuffer += F("<TR><TD>Client IP<TD>");
    WiFiClient client(WebServer.client());
     TXBuffer += formatIP(client.remoteIP());
  }

   TXBuffer += F("<TR><TD>Allowed IP Range<TD>");
   TXBuffer += describeAllowedIPrange();

  TXBuffer += F("<TR><TD>Serial Port available:<TD>");
  TXBuffer += String(SerialAvailableForWrite());
  TXBuffer += F(" (");
  TXBuffer += Serial.availableForWrite();
  TXBuffer += F(" , ");
  TXBuffer += Serial.available();
  TXBuffer += F(")");
 
  TXBuffer += F("<TR><TD>STA MAC<TD>");
  uint8_t mac[] = {0, 0, 0, 0, 0, 0};
  uint8_t* macread = WiFi.macAddress(mac);
  char macaddress[20];
  formatMAC(macread, macaddress);
   TXBuffer += macaddress;

   TXBuffer += F("<TR><TD>AP MAC<TD>");
  macread = WiFi.softAPmacAddress(mac);
  formatMAC(macread, macaddress);
   TXBuffer += macaddress;

   TXBuffer += F("<TR><TD colspan=2><H3>Firmware</H3></TD></TR>");

   TXBuffer += F("<TR><TD>Build<TD>");
   TXBuffer += BUILD;
   TXBuffer += F(" ");
   TXBuffer += F(BUILD_NOTES);
  #if defined(ESP8266)
     TXBuffer += F(" (core ");
     TXBuffer += ESP.getCoreVersion();
     TXBuffer += F(")");
  #endif

   TXBuffer += F("<TR><TD>GIT version<TD>");
   TXBuffer += BUILD_GIT;

   TXBuffer += F("<TR><TD>Plugins<TD>");
   TXBuffer += deviceCount + 1;

  #ifdef PLUGIN_BUILD_NORMAL
     TXBuffer += F(" [Normal]");
  #endif

  #ifdef PLUGIN_BUILD_TESTING
     TXBuffer += F(" [Testing]");
  #endif

  #ifdef PLUGIN_BUILD_DEV
     TXBuffer += F(" [Development]");
  #endif

<<<<<<< HEAD
   TXBuffer += F("<TR><TD>Build Md5<TD>");
  for (byte i = 0; i<16; i++)    TXBuffer += String(CRCValues.compileTimeMD5[i],HEX);
 
   TXBuffer += F("<TR><TD>Md5 check<TD>");
  if (! CRCValues.checkPassed()) 
     TXBuffer +="<font color = 'red'>fail !</font>";
  else  TXBuffer +="passed.";
  
   TXBuffer += F("<TR><TD>Build time<TD>");
   TXBuffer += String(CRCValues.compileDate);
   TXBuffer += " ";
   TXBuffer += String(CRCValues.compileTime);
 
   TXBuffer += F("<TR><TD colspan=2><H3>ESP board</H3></TD></TR>");

   TXBuffer += F("<TR><TD>ESP Chip ID<TD>");
=======
  reply += F("<TR><TD>Build Md5<TD>");
  for (byte i = 0; i<16; i++)   reply += String(CRCValues.compileTimeMD5[i],HEX);

  reply += F("<TR><TD>Md5 check<TD>");
  if (! CRCValues.checkPassed())
    reply +="<font color = 'red'>fail !</font>";
  else reply +="passed.";

  reply += F("<TR><TD>Build time<TD>");
  reply += String(CRCValues.compileDate);
  reply += " ";
  reply += String(CRCValues.compileTime);

  reply += F("<TR><TD>Binary filename<TD>");
  reply += String(CRCValues.binaryFilename);

  reply += F("<TR><TD colspan=2><H3>ESP board</H3></TD></TR>");

  reply += F("<TR><TD>ESP Chip ID<TD>");
>>>>>>> e713da5d
  #if defined(ESP8266)
     TXBuffer += ESP.getChipId();
     TXBuffer += F(" (0x");
    String espChipId(ESP.getChipId(), HEX);
    espChipId.toUpperCase();
     TXBuffer += espChipId;
     TXBuffer += F(")");

     TXBuffer += F("<TR><TD>ESP Chip Freq:<TD>");
     TXBuffer += ESP.getCpuFreqMHz();
     TXBuffer += F(" MHz");
  #endif

   TXBuffer += F("<TR><TD colspan=2><H3>Storage</H3></TD></TR>");

   TXBuffer += F("<TR><TD>Flash Chip ID<TD>");
  #if defined(ESP8266)
    uint32_t flashChipId = ESP.getFlashChipId();
    // Set to HEX may be something like 0x1640E0.
    // Where manufacturer is 0xE0 and device is 0x4016.
     TXBuffer += F("Vendor: 0x");
    String flashVendor(flashChipId & 0xFF, HEX);
    flashVendor.toUpperCase();
     TXBuffer += flashVendor;
     TXBuffer += F(" Device: 0x");
    uint32_t flashDevice = (flashChipId & 0xFF00) | ((flashChipId >> 16) & 0xFF);
    String flashDeviceString(flashDevice, HEX);
    flashDeviceString.toUpperCase();
     TXBuffer += flashDeviceString;
  #endif
  uint32_t realSize = 0;
  #if defined(ESP8266)
    realSize = ESP.getFlashChipRealSize(); //ESP.getFlashChipSize();
  #endif
  #if defined(ESP32)
    realSize = ESP.getFlashChipSize();
  #endif
  uint32_t ideSize = ESP.getFlashChipSize();

   TXBuffer += F("<TR><TD>Flash Chip Real Size:<TD>");
   TXBuffer += realSize / 1024;
   TXBuffer += F(" kB");

   TXBuffer += F("<TR><TD>Flash IDE Size:<TD>");
   TXBuffer += ideSize / 1024;
   TXBuffer += F(" kB");

  // Please check what is supported for the ESP32
  #if defined(ESP8266)
     TXBuffer += F("<TR><TD>Flash IDE speed:<TD>");
     TXBuffer += ESP.getFlashChipSpeed() / 1000000;
     TXBuffer += F(" MHz");

    FlashMode_t ideMode = ESP.getFlashChipMode();
     TXBuffer += F("<TR><TD>Flash IDE mode:<TD>");
    switch (ideMode) {
      case FM_QIO:   TXBuffer += F("QIO");  break;
      case FM_QOUT:  TXBuffer += F("QOUT"); break;
      case FM_DIO:   TXBuffer += F("DIO");  break;
      case FM_DOUT:  TXBuffer += F("DOUT"); break;
      default:
          TXBuffer += F("Unknown"); break;
    }
  #endif

   TXBuffer += F("<TR><TD>Flash Writes<TD>");
   TXBuffer += RTC.flashDayCounter;
   TXBuffer += F(" daily / ");
   TXBuffer += RTC.flashCounter;
   TXBuffer += F(" boot");

   TXBuffer += F("<TR><TD>Sketch Size<TD>");
  #if defined(ESP8266)
   TXBuffer += ESP.getSketchSize() / 1024;
   TXBuffer += F(" kB (");
   TXBuffer += ESP.getFreeSketchSpace() / 1024;
   TXBuffer += F(" kB free)");
  #endif

   TXBuffer += F("</table></form>");
   sendHeadandTail(F("TmplStd"),true); 
  TXBuffer.endStream();
}


//********************************************************************************
// URNEncode char string to string object
//********************************************************************************
String URLEncode(const char* msg)
{
  const char *hex = "0123456789abcdef";
  String encodedMsg = "";

  while (*msg != '\0') {
    if ( ('a' <= *msg && *msg <= 'z')
         || ('A' <= *msg && *msg <= 'Z')
         || ('0' <= *msg && *msg <= '9')
         || ('-' == *msg) || ('_' == *msg)
         || ('.' == *msg) || ('~' == *msg) ) {
      encodedMsg += *msg;
    } else {
      encodedMsg += '%';
      encodedMsg += hex[*msg >> 4];
      encodedMsg += hex[*msg & 15];
    }
    msg++;
  }
  return encodedMsg;
}


String getControllerSymbol(byte index)
{
  String ret = F("&#");
  ret += 10102 + index;
  ret += F(";");
  return ret;
}

String getValueSymbol(byte index)
{
  String ret = F("&#");
  ret += 10112 + index;
  ret += F(";");
  return ret;
}


/*********************************************************************************************\
 * ESP Easy logo Favicon.ico 16x16 8 bit
\*********************************************************************************************/
// Generated using xxd:   xxd -i favicon.ico > favicon.ino
static const char favicon_8b_ico[] PROGMEM = {
  0x00, 0x00, 0x01, 0x00, 0x01, 0x00, 0x10, 0x10, 0x00, 0x00, 0x01, 0x00,
  0x20, 0x00, 0x68, 0x04, 0x00, 0x00, 0x16, 0x00, 0x00, 0x00, 0x28, 0x00,
  0x00, 0x00, 0x10, 0x00, 0x00, 0x00, 0x20, 0x00, 0x00, 0x00, 0x01, 0x00,
  0x20, 0x00, 0x00, 0x00, 0x00, 0x00, 0x00, 0x04, 0x00, 0x00, 0x12, 0x0b,
  0x00, 0x00, 0x12, 0x0b, 0x00, 0x00, 0x00, 0x00, 0x00, 0x00, 0x00, 0x00,
  0x00, 0x00, 0xef, 0xc0, 0x89, 0x11, 0xfe, 0xfb, 0xf8, 0xac, 0xff, 0xff,
  0xff, 0xff, 0xfe, 0xfa, 0xf5, 0xff, 0xfe, 0xfa, 0xf5, 0xff, 0xff, 0xff,
  0xff, 0xff, 0xff, 0xff, 0xff, 0xff, 0xfe, 0xfa, 0xf5, 0xff, 0xfe, 0xfa,
  0xf5, 0xff, 0xfe, 0xfa, 0xf5, 0xff, 0xfe, 0xfa, 0xf5, 0xff, 0xfe, 0xfa,
  0xf5, 0xff, 0xff, 0xff, 0xff, 0xff, 0xff, 0xff, 0xff, 0xff, 0xfc, 0xf3,
  0xe9, 0xac, 0xef, 0xc0, 0x89, 0x11, 0xfe, 0xfb, 0xf8, 0xac, 0xf1, 0xc8,
  0x95, 0xff, 0xef, 0xc2, 0x8a, 0xff, 0xff, 0xff, 0xff, 0xff, 0xff, 0xff,
  0xff, 0xff, 0xf1, 0xc8, 0x95, 0xff, 0xef, 0xc2, 0x8a, 0xff, 0xff, 0xff,
  0xff, 0xff, 0xff, 0xff, 0xff, 0xff, 0xff, 0xff, 0xff, 0xff, 0xff, 0xff,
  0xff, 0xff, 0xfe, 0xfa, 0xf5, 0xff, 0xef, 0xc2, 0x8a, 0xff, 0xef, 0xc2,
  0x8a, 0xff, 0xfe, 0xfa, 0xf5, 0xff, 0xfc, 0xf3, 0xe9, 0xac, 0xff, 0xff,
  0xff, 0xff, 0xef, 0xc2, 0x8a, 0xff, 0xd8, 0x63, 0x00, 0xff, 0xef, 0xbc,
  0x80, 0xff, 0xff, 0xff, 0xff, 0xff, 0xef, 0xbc, 0x80, 0xff, 0xd8, 0x63,
  0x00, 0xff, 0xef, 0xc2, 0x8a, 0xff, 0xff, 0xff, 0xff, 0xff, 0xfe, 0xfa,
  0xf5, 0xff, 0xff, 0xff, 0xff, 0xff, 0xef, 0xbc, 0x80, 0xff, 0xd9, 0x69,
  0x00, 0xff, 0xd9, 0x69, 0x00, 0xff, 0xef, 0xc2, 0x8a, 0xff, 0xff, 0xff,
  0xff, 0xff, 0xfe, 0xfa, 0xf5, 0xff, 0xff, 0xff, 0xff, 0xff, 0xef, 0xbc,
  0x80, 0xff, 0xd8, 0x63, 0x00, 0xff, 0xef, 0xbc, 0x80, 0xff, 0xff, 0xff,
  0xff, 0xff, 0xef, 0xbc, 0x80, 0xff, 0xd8, 0x63, 0x00, 0xff, 0xef, 0xc2,
  0x8a, 0xff, 0xff, 0xff, 0xff, 0xff, 0xff, 0xff, 0xff, 0xff, 0xef, 0xbc,
  0x80, 0xff, 0xd9, 0x69, 0x00, 0xff, 0xd9, 0x69, 0x00, 0xff, 0xef, 0xc2,
  0x8a, 0xff, 0xff, 0xff, 0xff, 0xff, 0xfe, 0xfa, 0xf5, 0xff, 0xff, 0xff,
  0xff, 0xff, 0xff, 0xff, 0xff, 0xff, 0xef, 0xbc, 0x80, 0xff, 0xd8, 0x63,
  0x00, 0xff, 0xef, 0xbc, 0x80, 0xff, 0xff, 0xff, 0xff, 0xff, 0xef, 0xbc,
  0x80, 0xff, 0xd8, 0x63, 0x00, 0xff, 0xef, 0xc2, 0x8a, 0xff, 0xff, 0xff,
  0xff, 0xff, 0xfe, 0xfa, 0xf5, 0xff, 0xef, 0xbc, 0x80, 0xff, 0xef, 0xbc,
  0x80, 0xff, 0xfe, 0xfa, 0xf5, 0xff, 0xfe, 0xfa, 0xf5, 0xff, 0xff, 0xff,
  0xff, 0xff, 0xf1, 0xc8, 0x95, 0xff, 0xef, 0xbc, 0x80, 0xff, 0xff, 0xff,
  0xff, 0xff, 0xef, 0xbc, 0x80, 0xff, 0xd8, 0x63, 0x00, 0xff, 0xef, 0xbc,
  0x80, 0xff, 0xff, 0xff, 0xff, 0xff, 0xef, 0xbc, 0x80, 0xff, 0xd8, 0x63,
  0x00, 0xff, 0xef, 0xc2, 0x8a, 0xff, 0xff, 0xff, 0xff, 0xff, 0xff, 0xff,
  0xff, 0xff, 0xff, 0xff, 0xff, 0xff, 0xff, 0xff, 0xff, 0xff, 0xfe, 0xfa,
  0xf5, 0xff, 0xff, 0xff, 0xff, 0xff, 0xef, 0xc2, 0x8a, 0xff, 0xd8, 0x63,
  0x00, 0xff, 0xef, 0xbc, 0x80, 0xff, 0xff, 0xff, 0xff, 0xff, 0xef, 0xbc,
  0x80, 0xff, 0xd8, 0x63, 0x00, 0xff, 0xef, 0xbc, 0x80, 0xff, 0xff, 0xff,
  0xff, 0xff, 0xef, 0xbc, 0x80, 0xff, 0xd8, 0x63, 0x00, 0xff, 0xef, 0xc2,
  0x8a, 0xff, 0xff, 0xff, 0xff, 0xff, 0xfe, 0xfa, 0xf5, 0xff, 0xff, 0xff,
  0xff, 0xff, 0xfe, 0xfa, 0xf5, 0xff, 0xfe, 0xfa, 0xf5, 0xff, 0xff, 0xff,
  0xff, 0xff, 0xef, 0xc2, 0x8a, 0xff, 0xd8, 0x63, 0x00, 0xff, 0xef, 0xbc,
  0x80, 0xff, 0xff, 0xff, 0xff, 0xff, 0xef, 0xbc, 0x80, 0xff, 0xd8, 0x63,
  0x00, 0xff, 0xef, 0xbc, 0x80, 0xff, 0xff, 0xff, 0xff, 0xff, 0xef, 0xbc,
  0x80, 0xff, 0xd8, 0x63, 0x00, 0xff, 0xef, 0xc2, 0x8a, 0xff, 0xff, 0xff,
  0xff, 0xff, 0xff, 0xff, 0xff, 0xff, 0xfe, 0xfa, 0xf5, 0xff, 0xfe, 0xfa,
  0xf5, 0xff, 0xff, 0xff, 0xff, 0xff, 0xff, 0xff, 0xff, 0xff, 0xef, 0xc2,
  0x8a, 0xff, 0xd8, 0x63, 0x00, 0xff, 0xef, 0xbc, 0x80, 0xff, 0xff, 0xff,
  0xff, 0xff, 0xef, 0xbc, 0x80, 0xff, 0xd8, 0x63, 0x00, 0xff, 0xef, 0xbc,
  0x80, 0xff, 0xff, 0xff, 0xff, 0xff, 0xef, 0xbc, 0x80, 0xff, 0xd8, 0x63,
  0x00, 0xff, 0xef, 0xc2, 0x8a, 0xff, 0xff, 0xff, 0xff, 0xff, 0xfe, 0xfa,
  0xf5, 0xff, 0xff, 0xff, 0xff, 0xff, 0xf1, 0xc8, 0x95, 0xff, 0xef, 0xbc,
  0x80, 0xff, 0xff, 0xff, 0xff, 0xff, 0xef, 0xc2, 0x8a, 0xff, 0xd8, 0x63,
  0x00, 0xff, 0xef, 0xbc, 0x80, 0xff, 0xff, 0xff, 0xff, 0xff, 0xef, 0xbc,
  0x80, 0xff, 0xd8, 0x63, 0x00, 0xff, 0xef, 0xbc, 0x80, 0xff, 0xff, 0xff,
  0xff, 0xff, 0xef, 0xbc, 0x80, 0xff, 0xd8, 0x63, 0x00, 0xff, 0xef, 0xc2,
  0x8a, 0xff, 0xff, 0xff, 0xff, 0xff, 0xff, 0xff, 0xff, 0xff, 0xf1, 0xc8,
  0x95, 0xff, 0xd8, 0x63, 0x00, 0xff, 0xef, 0xbc, 0x80, 0xff, 0xff, 0xff,
  0xff, 0xff, 0xef, 0xc2, 0x8a, 0xff, 0xd8, 0x63, 0x00, 0xff, 0xef, 0xbc,
  0x80, 0xff, 0xff, 0xff, 0xff, 0xff, 0xef, 0xbc, 0x80, 0xff, 0xd8, 0x63,
  0x00, 0xff, 0xef, 0xbc, 0x80, 0xff, 0xff, 0xff, 0xff, 0xff, 0xef, 0xbc,
  0x80, 0xff, 0xf1, 0xc8, 0x95, 0xff, 0xff, 0xff, 0xff, 0xff, 0xfe, 0xfa,
  0xf5, 0xff, 0xff, 0xff, 0xff, 0xff, 0xef, 0xc2, 0x8a, 0xff, 0xd8, 0x63,
  0x00, 0xff, 0xef, 0xbc, 0x80, 0xff, 0xff, 0xff, 0xff, 0xff, 0xef, 0xc2,
  0x8a, 0xff, 0xd8, 0x63, 0x00, 0xff, 0xef, 0xbc, 0x80, 0xff, 0xff, 0xff,
  0xff, 0xff, 0xef, 0xbc, 0x80, 0xff, 0xd8, 0x63, 0x00, 0xff, 0xef, 0xbc,
  0x80, 0xff, 0xff, 0xff, 0xff, 0xff, 0xff, 0xff, 0xff, 0xff, 0xfe, 0xfa,
  0xf5, 0xff, 0xfe, 0xfa, 0xf5, 0xff, 0xff, 0xff, 0xff, 0xff, 0xff, 0xff,
  0xff, 0xff, 0xef, 0xc2, 0x8a, 0xff, 0xd8, 0x63, 0x00, 0xff, 0xef, 0xbc,
  0x80, 0xff, 0xff, 0xff, 0xff, 0xff, 0xef, 0xc2, 0x8a, 0xff, 0xd8, 0x63,
  0x00, 0xff, 0xef, 0xbc, 0x80, 0xff, 0xff, 0xff, 0xff, 0xff, 0xef, 0xbc,
  0x80, 0xff, 0xd8, 0x63, 0x00, 0xff, 0xef, 0xbc, 0x80, 0xff, 0xff, 0xff,
  0xff, 0xff, 0xfe, 0xfa, 0xf5, 0xff, 0xfe, 0xfa, 0xf5, 0xff, 0xff, 0xff,
  0xff, 0xff, 0xfe, 0xfa, 0xf5, 0xff, 0xff, 0xff, 0xff, 0xff, 0xef, 0xc2,
  0x8a, 0xff, 0xd8, 0x63, 0x00, 0xff, 0xef, 0xbc, 0x80, 0xff, 0xff, 0xff,
  0xff, 0xff, 0xef, 0xc2, 0x8a, 0xff, 0xd8, 0x63, 0x00, 0xff, 0xef, 0xbc,
  0x80, 0xff, 0xff, 0xff, 0xff, 0xff, 0xef, 0xbc, 0x80, 0xff, 0xd8, 0x63,
  0x00, 0xff, 0xef, 0xc2, 0x8a, 0xff, 0xff, 0xff, 0xff, 0xff, 0xfb, 0xf1,
  0xe6, 0xac, 0xff, 0xff, 0xff, 0xff, 0xff, 0xff, 0xff, 0xff, 0xff, 0xff,
  0xff, 0xff, 0xff, 0xff, 0xff, 0xff, 0xf1, 0xc8, 0x95, 0xff, 0xf1, 0xc8,
  0x95, 0xff, 0xff, 0xff, 0xff, 0xff, 0xff, 0xff, 0xff, 0xff, 0xef, 0xc2,
  0x8a, 0xff, 0xf1, 0xc8, 0x95, 0xff, 0xff, 0xff, 0xff, 0xff, 0xff, 0xff,
  0xff, 0xff, 0xef, 0xc2, 0x8a, 0xff, 0xf1, 0xc8, 0x95, 0xff, 0xfe, 0xfb,
  0xf8, 0xac, 0xef, 0xc0, 0x89, 0x11, 0xfb, 0xf1, 0xe6, 0xac, 0xfe, 0xfa,
  0xf5, 0xff, 0xfe, 0xfa, 0xf5, 0xff, 0xfe, 0xfa, 0xf5, 0xff, 0xff, 0xff,
  0xff, 0xff, 0xff, 0xff, 0xff, 0xff, 0xfe, 0xfa, 0xf5, 0xff, 0xfe, 0xfa,
  0xf5, 0xff, 0xff, 0xff, 0xff, 0xff, 0xff, 0xff, 0xff, 0xff, 0xfe, 0xfa,
  0xf5, 0xff, 0xfe, 0xfa, 0xf5, 0xff, 0xff, 0xff, 0xff, 0xff, 0xfe, 0xfb,
  0xf8, 0xac, 0xef, 0xc0, 0x89, 0x11, 0x00, 0x00, 0x00, 0x00, 0x00, 0x00,
  0x00, 0x00, 0x00, 0x00, 0x00, 0x00, 0x00, 0x00, 0x00, 0x00, 0x00, 0x00,
  0x00, 0x00, 0x00, 0x00, 0x00, 0x00, 0x00, 0x00, 0x00, 0x00, 0x00, 0x00,
  0x00, 0x00, 0x00, 0x00, 0x00, 0x00, 0x00, 0x00, 0x00, 0x00, 0x00, 0x00,
  0x00, 0x00, 0x00, 0x00, 0x00, 0x00, 0x00, 0x00, 0x00, 0x00, 0x00, 0x00,
  0x00, 0x00, 0x00, 0x00, 0x00, 0x00, 0x00, 0x00, 0x00, 0x00
};
unsigned int favicon_8b_ico_len = 1150;

void handle_favicon() {
  WebServer.send_P(200, PSTR("image/x-icon"), favicon_8b_ico, favicon_8b_ico_len);
}<|MERGE_RESOLUTION|>--- conflicted
+++ resolved
@@ -546,8 +546,6 @@
 }
 
 
-<<<<<<< HEAD
-=======
 void sendWebPageChunkedBegin(String& log)
 {
   statusLED(true);
@@ -563,7 +561,6 @@
 void sendWebPageChunkedData(String& log, String& data)
 {
   checkRAM(F("sendWebPageChunkedData"));
-   
   if (data.length() > 0)
   {
     statusLED(true);
@@ -595,7 +592,6 @@
   #endif
 }
 
->>>>>>> e713da5d
 String getErrorNotifications() {
   String errors;
   // Check number of MQTT controllers active.
@@ -4819,7 +4815,6 @@
      TXBuffer += F(" [Development]");
   #endif
 
-<<<<<<< HEAD
    TXBuffer += F("<TR><TD>Build Md5<TD>");
   for (byte i = 0; i<16; i++)    TXBuffer += String(CRCValues.compileTimeMD5[i],HEX);
  
@@ -4835,11 +4830,6 @@
  
    TXBuffer += F("<TR><TD colspan=2><H3>ESP board</H3></TD></TR>");
 
-   TXBuffer += F("<TR><TD>ESP Chip ID<TD>");
-=======
-  reply += F("<TR><TD>Build Md5<TD>");
-  for (byte i = 0; i<16; i++)   reply += String(CRCValues.compileTimeMD5[i],HEX);
-
   reply += F("<TR><TD>Md5 check<TD>");
   if (! CRCValues.checkPassed())
     reply +="<font color = 'red'>fail !</font>";
@@ -4856,7 +4846,7 @@
   reply += F("<TR><TD colspan=2><H3>ESP board</H3></TD></TR>");
 
   reply += F("<TR><TD>ESP Chip ID<TD>");
->>>>>>> e713da5d
+   TXBuffer += F("<TR><TD>ESP Chip ID<TD>");
   #if defined(ESP8266)
      TXBuffer += ESP.getChipId();
      TXBuffer += F(" (0x");
