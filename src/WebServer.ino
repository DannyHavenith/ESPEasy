--- conflicted
+++ resolved
@@ -90,11 +90,7 @@
       if (buf.length() > 0) sendContentBlocking(buf);
       buf = "";
       sendContentBlocking(buf);
-<<<<<<< HEAD
- 
-=======
-
->>>>>>> 26f00dcd
+
       finalRam = ESP.getFreeHeap();
       String log = String("Ram usage: Webserver only: ") + maxServerUsage +
                    " including Core: " + maxCoreUsage;
@@ -3421,33 +3417,11 @@
 //********************************************************************************
 // Web Interface JSON page (no password!)
 //********************************************************************************
-<<<<<<< HEAD
- 
 void handle_json()
 {
   String tasknr = WebServer.arg("tasknr");
   String reply = "";
  
-  if (tasknr.length() == 0)
-  {
-    reply += F("{\"System\":{\n");
-    reply += F("\"Build\": ");
-    reply += BUILD;
-    reply += F(",\n\"Git Build\":\"");    
-    reply += BUILD_GIT; 
-    reply += F("\",\n\"Local time\":\"");   
-    reply += getDateTimeString('-',':',' ');
-    reply += F("\",\n\"Unit\": ");
-    reply += Settings.Unit;
-    reply += F(",\n\"Uptime\": ");
-    reply += wdcounter / 2;
-    reply += F(",\n\"Free RAM\": ");
-    reply += ESP.getFreeHeap();
-=======
-void handle_json()
-{
-  String tasknr = WebServer.arg("tasknr");
-  String reply;
   if (tasknr.length() == 0)
   {
     reply += F("{\"System\":{\n");
@@ -3462,7 +3436,6 @@
     reply += to_json_object_value(F("Uptime"), String(wdcounter / 2));
     reply += F(",\n");
     reply += to_json_object_value(F("Free RAM"), String(ESP.getFreeHeap()));
->>>>>>> 26f00dcd
     reply += F("\n},\n");
   }
  
@@ -3489,22 +3462,6 @@
       byte DeviceIndex = getDeviceIndex(Settings.TaskDeviceNumber[TaskIndex]);
       LoadTaskSettings(TaskIndex);
       reply += F("{\n");
-<<<<<<< HEAD
- 
-      reply += F("\"TaskName\": \"");
-      reply += ExtraTaskSettings.TaskDeviceName;
-      reply += F("\"");
-      if (Device[DeviceIndex].ValueCount != 0)
-        reply += F(",");
-      reply += F("\n");
- 
-      for (byte x = 0; x < Device[DeviceIndex].ValueCount; x++)
-      {
-        reply += F("\"");
-        reply += ExtraTaskSettings.TaskDeviceValueNames[x];
-        reply += F("\": ");
-        reply += UserVar[BaseVarIndex + x];
-=======
 
       reply += to_json_object_value(F("tasknr"), String(TaskIndex + 1));
       reply += F(",\n");
@@ -3517,7 +3474,6 @@
       {
         reply += to_json_object_value(ExtraTaskSettings.TaskDeviceValueNames[x],
                              toString(UserVar[BaseVarIndex + x], ExtraTaskSettings.TaskDeviceValueDecimals[x]));
->>>>>>> 26f00dcd
         if (x < (Device[DeviceIndex].ValueCount - 1))
           reply += F(",");
         reply += F("\n");
@@ -3530,11 +3486,7 @@
   }
   if (taskNr == 0 )
     reply += F("]}\n");
-<<<<<<< HEAD
- 
-=======
-
->>>>>>> 26f00dcd
+
   WebServer.send(200, "application/json", reply);
 }
 
