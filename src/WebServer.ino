//********************************************************************************
// Allowed IP range check
//********************************************************************************
#define ALL_ALLOWED            0
#define LOCAL_SUBNET_ALLOWED   1
#define ONLY_IP_RANGE_ALLOWED  2

boolean ipLessEqual(const IPAddress& ip, const IPAddress& high)
{
  for (byte i = 0; i < 4; ++i) {
    if (ip[i] > high[i]) return false;
  }
  return true;
}

boolean ipInRange(const IPAddress& ip, const IPAddress& low, const IPAddress& high)
{
  return (ipLessEqual(low, ip) && ipLessEqual(ip, high));
}

String describeAllowedIPrange() {
  String reply;
  switch (SecuritySettings.IPblockLevel) {
    case ALL_ALLOWED:
      reply += F("All Allowed");
      break;
    default:
    {
      IPAddress low, high;
      getIPallowedRange(low, high);
      reply += formatIP(low);
      reply += F(" - ");
      reply += formatIP(high);
    }
  }
  return reply;
}

bool getIPallowedRange(IPAddress& low, IPAddress& high)
{
  switch (SecuritySettings.IPblockLevel) {
    case LOCAL_SUBNET_ALLOWED:
      return getSubnetRange(low, high);
    case ONLY_IP_RANGE_ALLOWED:
      low = SecuritySettings.AllowedIPrangeLow;
      high = SecuritySettings.AllowedIPrangeHigh;
      break;
    default:
      low = IPAddress(0,0,0,0);
      high = IPAddress(255,255,255,255);
      return false;
  }
  return true;
}

boolean clientIPallowed()
{
  // TD-er Must implement "safe time after boot"
  IPAddress low, high;
  if (!getIPallowedRange(low, high))
  {
    // No subnet range determined, cannot filter on IP
    return true;
  }
  WiFiClient client(WebServer.client());
  if (ipInRange(client.remoteIP(), low, high))
    return true;
  String response = F("IP blocked: ");
  response += formatIP(client.remoteIP());
  WebServer.send(403, "text/html", response);
  response += F(" Allowed: ");
  response += formatIP(low);
  response += F(" - ");
  response += formatIP(high);
  addLog(LOG_LEVEL_ERROR, response);
  return false;
}

void clearAccessBlock()
{
  SecuritySettings.IPblockLevel = ALL_ALLOWED;
}

//********************************************************************************
// Web Interface init
//********************************************************************************
#include "core_version.h"
#define HTML_SYMBOL_WARNING "&#9888;"

#define TASKS_PER_PAGE 4

static const char pgDefaultCSS[] PROGMEM = {
  //color scheme: #07D #D50 #DB0 #A0D
  "* {font-family:sans-serif; font-size:12pt;}"
  "h1 {font-size:16pt; color:#07D; margin:8px 0; font-weight:bold;}"
  "h2 {font-size:12pt; margin:0 -4px; padding:6px; background-color:#444; color:#FFF; font-weight:bold;}"
  "h3 {font-size:12pt; margin:16px -4px 0 -4px; padding:4px; background-color:#EEE; color:#444; font-weight:bold;}"
  "h6 {font-size:10pt; color:#07D;}"
  //buttons
  ".button {margin:4px; padding:4px 16px; background-color:#07D; color:#FFF; text-decoration:none; border-radius:4px}"
  ".button.link {}"
  ".button.help {padding:2px 4px; border:solid 1px #FFF; border-radius:50%}"
  ".button:hover {background:#369;}"
  //tables
  "th {padding:6px; background-color:#444; color:#FFF; border-color:#888; font-weight:bold;}"
  "td {padding:4px;}"
  "tr {padding:4px;}"
  "table {color:#000;}"
  //inside a form
  ".note {color:#444; font-style:italic}"
  //header with title and menu
  ".headermenu {position:fixed; top:0; left:0; right:0; height:64px; padding:8px 12px; background-color:#F8F8F8; border-bottom: 1px solid #DDD;}"
  ".bodymenu {margin-top:96px;}"
  //menu
  ".menubar {position:inherit; top:44px;}"
  ".menu {float:left; height:20px; padding: 4px 16px 8px 16px; color:#444; white-space:nowrap; border:solid transparent; border-width: 4px 1px 1px; border-radius: 4px 4px 0 0; text-decoration: none;}"
  ".menu.active {color:#000; background-color:#FFF; border-color:#07D #DDD #FFF;}"
  ".menu:hover {color:#000; background:#DEF;}"
  //symbols for enabled
  ".on {color:green;}"
  ".off {color:red;}"
  //others
  ".div_l {float:left;}"
  ".div_r {float:right; margin:2px; padding:1px 10px; border-radius:4px; background-color:#080; color:white;}"
  ".div_br {clear:both;}"
  //".active {text-decoration:underline;}"
  "\0"
};

#define PGMT( pgm_ptr ) ( reinterpret_cast< const __FlashStringHelper * >( pgm_ptr ) )

//if there is an error-string, add it to the html code with correct formatting
void addHtmlError(String & str, String error)
{
    if (error.length()>0)
    {
      str += F("<span style=\"color:red\">");
      str += error;
      str += F("</span>");
    }
}

void WebServerInit()
{
  // Prepare webserver pages
  WebServer.on("/", handle_root);
  WebServer.on("/config", handle_config);
  WebServer.on("/controllers", handle_controllers);
  WebServer.on("/hardware", handle_hardware);
  WebServer.on("/devices", handle_devices);
  WebServer.on("/notifications", handle_notifications);
  WebServer.on("/log", handle_log);
  WebServer.on("/tools", handle_tools);
  WebServer.on("/i2cscanner", handle_i2cscanner);
  WebServer.on("/wifiscanner", handle_wifiscanner);
  WebServer.on("/login", handle_login);
  WebServer.on("/control", handle_control);
  WebServer.on("/download", handle_download);
  WebServer.on("/upload", HTTP_GET, handle_upload);
  WebServer.on("/upload", HTTP_POST, handle_upload_post, handleFileUpload);
  WebServer.onNotFound(handleNotFound);
  WebServer.on("/filelist", handle_filelist);
#ifdef FEATURE_SD
  WebServer.on("/SDfilelist", handle_SDfilelist);
#endif
  WebServer.on("/advanced", handle_advanced);
  WebServer.on("/setup", handle_setup);
  WebServer.on("/json", handle_json);
  WebServer.on("/rules", handle_rules);
  WebServer.on("/sysinfo", handle_sysinfo);
  WebServer.on("/pinstates", handle_pinstates);

  #if defined(ESP8266)
    if (ESP.getFlashChipRealSize() > 524288)
      httpUpdater.setup(&WebServer);
  #endif

  #if defined(ESP8266)
  if (Settings.UseSSDP)
  {
    WebServer.on("/ssdp.xml", HTTP_GET, []() {
      WiFiClient client(WebServer.client());
      SSDP_schema(client);
    });
    SSDP_begin();
  }
  #endif

  WebServer.begin();
}

void sendWebPage(const String& tmplName, String& pageContent)
{
  String fileName = tmplName;
  fileName += F(".htm");
  fs::File f = SPIFFS.open(fileName, "r+");
  String pageTemplate;
  if (f)
  {
    pageTemplate.reserve(f.size());
    while (f.available())
      pageTemplate += (char)f.read();
    f.close();
  }
  else
  {
    getWebPageTemplateDefault(tmplName, pageTemplate);
  }
  checkRAM(F("sendWebPage"));
  processAndSendWebPageTemplate(pageTemplate, pageContent);

  pageTemplate = F("");
  pageContent = F("");

  //web activity timer
  lastWeb = millis();
}


void getWebPageTemplateDefault(const String& tmplName, String& tmpl)
{
  if (tmplName == F("TmplAP"))
  {
    tmpl += F(
              "<!DOCTYPE html>"
              "<head>"
              "<title>{{name}}</title>"
              "{{css}}"
              "</head>"
              "<body>"
              "<h1>Welcome to ESP Easy Mega AP</h1>"
              "{{error}}"
              "{{content}}"
              "<BR><h6>Powered by www.letscontrolit.com</h6>"
              "</body>"
            );
  }
  else if (tmplName == F("TmplMsg"))
  {
    tmpl += F(
              "<!DOCTYPE html>"
              "<head>"
              "<title>{{name}}</title>"
              "{{css}}"
              "</head>"
              "<body>"
              "<h1>ESP Easy Mega: {{name}}</h1>"
              "{{error}}"
              "{{content}}"
              "<BR><h6>Powered by www.letscontrolit.com</h6>"
              "</body>"
            );
  }
  else   //all other template names e.g. TmplStd
  {
    tmpl += F(
      "<!DOCTYPE html><html lang='en'>"
      "<head>"
        "<title>{{name}}</title>"
        "{{js}}"
        "{{css}}"
      "</head>"
      "<body class='bodymenu'>"
        "<header class='headermenu'>"
          "<h1>ESP Easy Mega: {{name}} {{logo}}</h1>"
          "{{menu}}"
        "</header>"
        "{{error}}"
        "{{content}}"
        "<footer>"
          "<h6>Powered by www.letscontrolit.com</h6>"
        "</footer>"
      "</body></html>"
            );
  }
}


void sendWebPageChunkedBegin(String& log)
{
  statusLED(true);
  WebServer.setContentLength(CONTENT_LENGTH_UNKNOWN);
  // WebServer.sendHeader("Content-Type","text/html",true);
  WebServer.sendHeader("Cache-Control","no-cache");
  #if defined(ESP8266) && defined(ARDUINO_ESP8266_RELEASE_2_3_0)
  WebServer.sendHeader("Transfer-Encoding","chunked");
  #endif
  WebServer.send(200);
}

void sendWebPageChunkedData(String& log, String& data)
{
  checkRAM(F("sendWebPageChunkedData"));
  if (data.length() > 0)
  {
    statusLED(true);
    log += F(" [");
    log += data.length();
    log += F("]");

    #if defined(ESP8266) && defined(ARDUINO_ESP8266_RELEASE_2_3_0)
      String size;
      size=String(data.length(), HEX)+"\r\n";
      //do chunked transfer encoding ourselves (WebServer doesn't support it)
      WebServer.sendContent(size);
      WebServer.sendContent(data);
      WebServer.sendContent("\r\n");
    #else  // ESP8266 2.4.0rc2 and higher and the ESP32 webserver supports chunked http transfer
      WebServer.sendContent(data);
    #endif
    data = F("");   //free RAM
  }
}

void sendWebPageChunkedEnd(String& log)
{
  log += F(" [0]");
  #if defined(ESP8266) && defined(ARDUINO_ESP8266_RELEASE_2_3_0)
    WebServer.sendContent("0\r\n\r\n");
  #else // ESP8266 2.4.0rc2 and higher and the ESP32 webserver supports chunked http transfer
    WebServer.sendContent("");
  #endif
}


void processAndSendWebPageTemplate(String& pageTemplate, String& pageContent)
{
  int indexStart, indexEnd;
  String pageResult, varName, varValue;

  String log = F("HTML : Template-Size=");
  log += pageTemplate.length();
  log += F(" Content-Size=");
  log += pageContent.length();

  sendWebPageChunkedBegin(log);   //prepare chunked send

  while ((indexStart = pageTemplate.indexOf("{{")) >= 0)
  {
    pageResult += pageTemplate.substring(0, indexStart);
    pageTemplate = pageTemplate.substring(indexStart);

    if ((indexEnd = pageTemplate.indexOf("}}")) > 0)
    {
      varName = pageTemplate.substring(2, indexEnd);
      pageTemplate = pageTemplate.substring(indexEnd + 2);

      varName.toLowerCase();

      if (varName == F("content"))   //is var == page content?
      {
        sendWebPageChunkedData(log, pageResult);   //send the rest of the accumulated HTML before content
        sendWebPageChunkedData(log, pageContent);   //send the content - free mem - content can only added once
      }
      else
      {
        getWebPageTemplateVar(varName, varValue);
        pageResult += varValue;
      }
    }
    else   //no closing "}}"
      pageTemplate = pageTemplate.substring(2);   //eat "{{"

    //send the accumulated HTML if junk is 500+ bytes
    if (pageResult.length() > 500)
    {
      sendWebPageChunkedData(log, pageResult);
    }
  }
  pageResult += pageTemplate;   //add the rest without vars
  pageTemplate = F("");   //free mem

  sendWebPageChunkedData(log, pageResult);   //send the rest of the accumulated HTML
  sendWebPageChunkedEnd(log);   //close chunked send

  addLog(LOG_LEVEL_DEBUG_DEV, log);
}


static byte navMenuIndex = 0;

void getWebPageTemplateVar(const String& varName, String& varValue)
{
  varValue = F("");

  if (varName == F("name"))
  {
    varValue = Settings.Name;
  }

  else if (varName == F("unit"))
  {
    varValue = Settings.Unit;
  }

  else if (varName == F("menu"))
  {
    static const __FlashStringHelper* gpMenu[8][2] = {
      F("Main"), F("."),                      //0
      F("Config"), F("config"),               //1
      F("Controllers"), F("controllers"),     //2
      F("Hardware"), F("hardware"),           //3
      F("Devices"), F("devices"),             //4
      F("Rules"), F("rules"),                 //5
      F("Notifications"), F("notifications"), //6
      F("Tools"), F("tools"),                 //7
    };

    varValue += F("<div class='menubar'>");

    for (byte i = 0; i < 8; i++)
    {
      if (i == 5 && !Settings.UseRules)   //hide rules menu item
        continue;

      varValue += F("<a class='menu");
      if (i == navMenuIndex)
        varValue += F(" active");
      varValue += F("' href='");
      varValue += gpMenu[i][1];
      varValue += F("'>");
      varValue += gpMenu[i][0];
      varValue += F("</a>");
    }

    varValue += F("</div>");
  }

  else if (varName == F("logo"))
  {
    if (SPIFFS.exists("esp.png"))
    {
      varValue = F("<img src=\"esp.png\" width=48 height=48 align=right>");
    }
  }

  else if (varName == F("css"))
  {
    if (SPIFFS.exists("esp.css"))   //now css is written in writeDefaultCSS() to SPIFFS and always present
    //if (0) //TODO
    {
      varValue = F("<link rel=\"stylesheet\" type=\"text/css\" href=\"esp.css\">");
    }
    else
    {
      varValue += F("<style>");
      varValue += PGMT(pgDefaultCSS);
      varValue += F("</style>");
    }
  }

  else if (varName == F("js"))
  {
    varValue += F(
                  "<script><!--\n"
                  "function dept_onchange(frmselect) {frmselect.submit();}"
                  "\n//--></script>");
  }

  else if (varName == F("error"))
  {
    //print last error - not implemented yet
  }

  else if (varName == F("debug"))
  {
    //print debug messages - not implemented yet
  }

  else
  {
    String log = F("Templ: Unknown Var : ");
    log += varName;
    addLog(LOG_LEVEL_ERROR, log);
    //no return string - eat var name
  }
}


void writeDefaultCSS(void)
{
  return; //TODO

  if (!SPIFFS.exists("esp.css"))
  {
    String defaultCSS = PGMT(pgDefaultCSS);

    fs::File f = SPIFFS.open("esp.css", "w");
    if (f)
    {
      String log = F("CSS  : Writing default CSS file to SPIFFS (");
      log += defaultCSS.length();
      log += F(" bytes)");
      addLog(LOG_LEVEL_INFO, log);

      f.write((const unsigned char*)defaultCSS.c_str(), defaultCSS.length());   //note: content must be in RAM - a write of F("XXX") does not work
      f.close();
    }

  }
}


//********************************************************************************
// Add top menu
//********************************************************************************
void addHeader(boolean showMenu, String& str)
{
  //not longer used - now part of template
}


//********************************************************************************
// Add footer to web page
//********************************************************************************
void addFooter(String& str)
{
  //not longer used - now part of template
}


//********************************************************************************
// Web Interface root page
//********************************************************************************
void handle_root() {

  // if Wifi setup, launch setup wizard
  if (wifiSetup)
  {
    WebServer.send(200, "text/html", F("<meta HTTP-EQUIV='REFRESH' content='0; url=/setup'>"));
    return;
  }

  if (!isLoggedIn()) return;

  int freeMem = ESP.getFreeHeap();
  String sCommand = WebServer.arg(F("cmd"));

  if ((strcasecmp_P(sCommand.c_str(), PSTR("wifidisconnect")) != 0) && (strcasecmp_P(sCommand.c_str(), PSTR("reboot")) != 0))
  {
    if (timerAPoff)
      timerAPoff = millis() + 2000L;  //user has reached the main page - AP can be switched off in 2..3 sec

    String reply = "";
    navMenuIndex = 0;
    addHeader(true, reply);

    printToWeb = true;
    printWebString = "";
    if (sCommand.length() > 0) {
      ExecuteCommand(VALUE_SOURCE_HTTP, sCommand.c_str());
    }

    IPAddress ip = WiFi.localIP();
    // IPAddress gw = WiFi.gatewayIP();

    reply += printWebString;
    reply += F("<form>");
    reply += F("<table><TR><TH>System Info<TH>Value<TH><TH>System Info<TH>Value<TH>");

    reply += F("<TR><TD>Unit:<TD>");
    reply += Settings.Unit;

    reply += F("<TD><TD>GIT version:<TD>");
    reply += BUILD_GIT;

    reply += F("<TR><TD>Local Time:<TD>");
    if (Settings.UseNTP)
    {
      reply += getDateTimeString('-', ':', ' ');
    }
    else
      reply += F("NTP disabled");

    reply += F("<TD><TD>Uptime:<TD>");
    char strUpTime[40];
    int minutes = wdcounter / 2;
    int days = minutes / 1440;
    minutes = minutes % 1440;
    int hrs = minutes / 60;
    minutes = minutes % 60;
    sprintf_P(strUpTime, PSTR("%d days %d hours %d minutes"), days, hrs, minutes);
    reply += strUpTime;

    reply += F("<TR><TD>Load:<TD>");
    if (wdcounter > 0)
    {
      reply += 100 - (100 * loopCounterLast / loopCounterMax);
      reply += F("% (LC=");
      reply += int(loopCounterLast / 30);
      reply += F(")");
    }

    reply += F("<TD><TD>Free Mem:<TD>");
    reply += freeMem;
    reply += F(" (");
    reply += lowestRAM;
    reply += F(" - ");
    reply += lowestRAMfunction;
    reply += F(")");

    reply += F("<TR><TD>IP:<TD>");
    reply += formatIP(ip);

    reply += F("<TD><TD>Wifi RSSI:<TD>");
    if (WiFi.status() == WL_CONNECTED)
    {
      reply += WiFi.RSSI();
      reply += F(" dB");
    }

    #ifdef FEATURE_MDNS
      reply += F("<TR><TD>mDNS:<TD><a href='http://");
      reply += WifiGetHostname();
      reply += F(".local'>");
      reply += WifiGetHostname();
      reply += F(".local</a><TD><TD><TD>");
    #endif


    reply += F("<TR><TH>Node List:<TH>Name<TH>Build<TH>Type<TH>IP<TH>Age<TR><TD><TD>");
    for (byte x = 0; x < UNIT_MAX; x++)
    {
      if (Nodes[x].ip[0] != 0)
      {
        char url[80];
        sprintf_P(url, PSTR("<a class='button link' href='http://%u.%u.%u.%u'>%u.%u.%u.%u</a>"), Nodes[x].ip[0], Nodes[x].ip[1], Nodes[x].ip[2], Nodes[x].ip[3], Nodes[x].ip[0], Nodes[x].ip[1], Nodes[x].ip[2], Nodes[x].ip[3]);
        reply += F("<TR><TD>Unit ");
        reply += x;
        reply += F("<TD>");
        if (x != Settings.Unit)
          reply += Nodes[x].nodeName;
        else
          reply += Settings.Name;
        reply += F("<TD>");
        if (Nodes[x].build)
          reply += Nodes[x].build;
        reply += F("<TD>");
        if (Nodes[x].nodeType)
          switch (Nodes[x].nodeType)
          {
            case NODE_TYPE_ID_ESP_EASY_STD:
              reply += F("ESP Easy");
              break;
            case NODE_TYPE_ID_ESP_EASYM_STD:
              reply += F("ESP Easy Mega");
              break;
            case NODE_TYPE_ID_ESP_EASY32_STD:
              reply += F("ESP Easy 32");
              break;
            case NODE_TYPE_ID_ARDUINO_EASY_STD:
              reply += F("Arduino Easy");
              break;
            case NODE_TYPE_ID_NANO_EASY_STD:
              reply += F("Nano Easy");
              break;
          }
        reply += F("<TD>");
        reply += url;
        reply += F("<TD>");
        reply += Nodes[x].age;
      }
    }

    reply += F("</table></form>");
    addFooter(reply);
    sendWebPage(F("TmplStd"), reply);
    printWebString = "";
    printToWeb = false;
  }
  else
  {
    //TODO: move this to handle_tools, from where it is actually called?

    // have to disconnect or reboot from within the main loop
    // because the webconnection is still active at this point
    // disconnect here could result into a crash/reboot...
    if (strcasecmp_P(sCommand.c_str(), PSTR("wifidisconnect")) == 0)
    {
      String log = F("WIFI : Disconnecting...");
      addLog(LOG_LEVEL_INFO, log);
      cmd_within_mainloop = CMD_WIFI_DISCONNECT;
    }

    if (strcasecmp_P(sCommand.c_str(), PSTR("reboot")) == 0)
    {
      String log = F("     : Rebooting...");
      addLog(LOG_LEVEL_INFO, log);
      cmd_within_mainloop = CMD_REBOOT;
    }

    WebServer.send(200, "text/html", "OK");
  }
}


//********************************************************************************
// Web Interface config page
//********************************************************************************
void handle_config() {
  if (!isLoggedIn()) return;

  if (timerAPoff)
    timerAPoff = millis() + 2000L;  //user has reached the main page - AP can be switched off in 2..3 sec

  char tmpString[64];

  navMenuIndex = 1;
  String name = WebServer.arg(F("name"));
  //String password = WebServer.arg(F("password"));
  String ssid = WebServer.arg(F("ssid"));
  //String key = WebServer.arg(F("key"));
  String ssid2 = WebServer.arg(F("ssid2"));
  //String key2 = WebServer.arg(F("key2"));
  String iprangelow = WebServer.arg(F("iprangelow"));
  String iprangehigh = WebServer.arg(F("iprangehigh"));

  String sensordelay = WebServer.arg(F("delay"));
  String deepsleep = WebServer.arg(F("deepsleep"));
  String deepsleeponfail = WebServer.arg(F("deepsleeponfail"));
  String espip = WebServer.arg(F("espip"));
  String espgateway = WebServer.arg(F("espgateway"));
  String espsubnet = WebServer.arg(F("espsubnet"));
  String espdns = WebServer.arg(F("espdns"));
  String unit = WebServer.arg(F("unit"));
  //String apkey = WebServer.arg(F("apkey"));

  String reply = "";
  addHeader(true, reply);

  if (ssid[0] != 0)
  {
    strncpy(Settings.Name, name.c_str(), sizeof(Settings.Name));
    //strncpy(SecuritySettings.Password, password.c_str(), sizeof(SecuritySettings.Password));
    copyFormPassword(F("password"), SecuritySettings.Password, sizeof(SecuritySettings.Password));
    strncpy(SecuritySettings.WifiSSID, ssid.c_str(), sizeof(SecuritySettings.WifiSSID));
    //strncpy(SecuritySettings.WifiKey, key.c_str(), sizeof(SecuritySettings.WifiKey));
    copyFormPassword(F("key"), SecuritySettings.WifiKey, sizeof(SecuritySettings.WifiKey));
    strncpy(SecuritySettings.WifiSSID2, ssid2.c_str(), sizeof(SecuritySettings.WifiSSID2));
    //strncpy(SecuritySettings.WifiKey2, key2.c_str(), sizeof(SecuritySettings.WifiKey2));
    copyFormPassword(F("key2"), SecuritySettings.WifiKey2, sizeof(SecuritySettings.WifiKey2));
    //strncpy(SecuritySettings.WifiAPKey, apkey.c_str(), sizeof(SecuritySettings.WifiAPKey));
    copyFormPassword(F("apkey"), SecuritySettings.WifiAPKey, sizeof(SecuritySettings.WifiAPKey));

    // TD-er Read access control from form.
    SecuritySettings.IPblockLevel = getFormItemInt(F("ipblocklevel"));
    switch (SecuritySettings.IPblockLevel) {
      case LOCAL_SUBNET_ALLOWED:
      {
        IPAddress low, high;
        getSubnetRange(low, high);
        for (byte i=0; i < 4; ++i) {
          SecuritySettings.AllowedIPrangeLow[i] = low[i];
          SecuritySettings.AllowedIPrangeHigh[i] = high[i];
        }
        break;
      }
      case ONLY_IP_RANGE_ALLOWED:
      case ALL_ALLOWED:
        iprangelow.toCharArray(tmpString, 26);
        str2ip(tmpString, SecuritySettings.AllowedIPrangeLow);
        iprangehigh.toCharArray(tmpString, 26);
        str2ip(tmpString, SecuritySettings.AllowedIPrangeHigh);
        break;
    }

    Settings.Delay = sensordelay.toInt();
    Settings.deepSleep = (deepsleep == "on");
    Settings.deepSleepOnFail = (deepsleeponfail == "on");
    espip.toCharArray(tmpString, 26);
    str2ip(tmpString, Settings.IP);
    espgateway.toCharArray(tmpString, 26);
    str2ip(tmpString, Settings.Gateway);
    espsubnet.toCharArray(tmpString, 26);
    str2ip(tmpString, Settings.Subnet);
    espdns.toCharArray(tmpString, 26);
    str2ip(tmpString, Settings.DNS);
    Settings.Unit = unit.toInt();
    addHtmlError(reply, SaveSettings());
  }

  reply += F("<form name='frmselect' method='post'><table>");

  addFormHeader(reply, F("Main Settings"));

  Settings.Name[25] = 0;
  SecuritySettings.Password[25] = 0;
  addFormTextBox(reply, F("Unit Name"), F("name"), Settings.Name, 25);
  addFormNumericBox(reply, F("Unit Number"), F("unit"), Settings.Unit, 0, 9999);
  addFormPasswordBox(reply, F("Admin Password"), F("password"), SecuritySettings.Password, 25);

  addFormSubHeader(reply, F("Wifi Settings"));

  addFormTextBox(reply, F("SSID"), F("ssid"), SecuritySettings.WifiSSID, 31);
  addFormPasswordBox(reply, F("WPA Key"), F("key"), SecuritySettings.WifiKey, 63);
  addFormTextBox(reply, F("Fallback SSID"), F("ssid2"), SecuritySettings.WifiSSID2, 31);
  addFormPasswordBox(reply, F("Fallback WPA Key"), F("key2"), SecuritySettings.WifiKey2, 63);
  addFormSeparator(reply);
  addFormPasswordBox(reply, F("WPA AP Mode Key"), F("apkey"), SecuritySettings.WifiAPKey, 63);

  // TD-er add IP access box F("ipblocklevel")
  addFormSubHeader(reply, F("Client IP filtering"));
  {
    IPAddress low, high;
    getIPallowedRange(low, high);
    byte iplow[4];
    byte iphigh[4];
    for (byte i = 0; i < 4; ++i) {
      iplow[i] = low[i];
      iphigh[i] = high[i];
    }
    addFormIPaccessControlSelect(reply, F("Client IP block level"), F("ipblocklevel"), SecuritySettings.IPblockLevel);
    addFormIPBox(reply, F("Access IP lower range"), F("iprangelow"), iplow);
    addFormIPBox(reply, F("Access IP upper range"), F("iprangehigh"), iphigh);
  }

  addFormSubHeader(reply, F("IP Settings"));

  addFormIPBox(reply, F("ESP IP"), F("espip"), Settings.IP);
  addFormIPBox(reply, F("ESP GW"), F("espgateway"), Settings.Gateway);
  addFormIPBox(reply, F("ESP Subnet"), F("espsubnet"), Settings.Subnet);
  addFormIPBox(reply, F("ESP DNS"), F("espdns"), Settings.DNS);
  addFormNote(reply, F("Leave empty for DHCP"));


  addFormSubHeader(reply, F("Sleep Mode"));

  addFormCheckBox(reply, F("Sleep enabled"), F("deepsleep"), Settings.deepSleep);

  addHelpButton(reply, F("SleepMode"));
  addFormNumericBox(reply, F("Sleep Delay"), F("delay"), Settings.Delay, 0, 4294);   //limited by hardware to ~1.2h
  addUnit(reply, F("sec"));

  addFormCheckBox(reply, F("Sleep on connection failure"), F("deepsleeponfail"), Settings.deepSleepOnFail);

  addFormSeparator(reply);

  reply += F("<TR><TD><TD>");
  addSubmitButton(reply);
  reply += F("</table></form>");
  addFooter(reply);
  sendWebPage(F("TmplStd"), reply);
}


//********************************************************************************
// Web Interface controller page
//********************************************************************************
void handle_controllers() {
  if (!isLoggedIn()) return;

  struct EventStruct TempEvent;
  char tmpString[64];

  navMenuIndex = 2;
  byte controllerindex = WebServer.arg(F("index")).toInt();
  boolean controllerNotSet = controllerindex == 0;
  --controllerindex;

  String usedns = WebServer.arg(F("usedns"));
  String controllerip = WebServer.arg(F("controllerip"));
  String controllerhostname = WebServer.arg(F("controllerhostname"));
  String controllerport = WebServer.arg(F("controllerport"));
  String protocol = WebServer.arg(F("protocol"));
  String controlleruser = WebServer.arg(F("controlleruser"));
  String controllerpassword = WebServer.arg(F("controllerpassword"));
  String controllersubscribe = WebServer.arg(F("controllersubscribe"));
  String controllerpublish = WebServer.arg(F("controllerpublish"));
  String controllerenabled = WebServer.arg(F("controllerenabled"));

  String reply = "";
  addHeader(true, reply);

  //submitted data
  if (protocol.length() != 0 && !controllerNotSet)
  {
    ControllerSettingsStruct ControllerSettings;
    //submitted changed protocol
    if (Settings.Protocol[controllerindex] != protocol.toInt())
    {

      //reset (some) default-settings
      Settings.Protocol[controllerindex] = protocol.toInt();
      byte ProtocolIndex = getProtocolIndex(Settings.Protocol[controllerindex]);
      ControllerSettings.Port = Protocol[ProtocolIndex].defaultPort;
      if (Protocol[ProtocolIndex].usesTemplate)
        CPlugin_ptr[ProtocolIndex](CPLUGIN_PROTOCOL_TEMPLATE, &TempEvent, dummyString);
      strncpy(ControllerSettings.Subscribe, TempEvent.String1.c_str(), sizeof(ControllerSettings.Subscribe));
      strncpy(ControllerSettings.Publish, TempEvent.String2.c_str(), sizeof(ControllerSettings.Publish));
      TempEvent.String1 = "";
      TempEvent.String2 = "";
      //NOTE: do not enable controller by default, give user a change to enter sensible values first

      //not resetted to default (for convenience)
      //SecuritySettings.ControllerUser[controllerindex]
      //SecuritySettings.ControllerPassword[controllerindex]

    }

    //subitted same protocol
    else
    {
      //there is a protocol selected
      if (Settings.Protocol != 0)
      {
        //copy all settings to conroller settings struct
        byte ProtocolIndex = getProtocolIndex(Settings.Protocol[controllerindex]);
        TempEvent.ControllerIndex = controllerindex;
        TempEvent.ProtocolIndex = ProtocolIndex;
        CPlugin_ptr[ProtocolIndex](CPLUGIN_WEBFORM_SAVE, &TempEvent, dummyString);
        ControllerSettings.UseDNS = usedns.toInt();
        if (ControllerSettings.UseDNS)
        {
          strncpy(ControllerSettings.HostName, controllerhostname.c_str(), sizeof(ControllerSettings.HostName));
          IPAddress IP;
          WiFi.hostByName(ControllerSettings.HostName, IP);
          for (byte x = 0; x < 4; x++)
            ControllerSettings.IP[x] = IP[x];
        }
        //no protocol selected
        else
        {
          if (controllerip.length() != 0)
          {
            controllerip.toCharArray(tmpString, 26);
            str2ip(tmpString, ControllerSettings.IP);
          }
        }
        //copy settings to struct
        Settings.ControllerEnabled[controllerindex] = (controllerenabled == "on");
        ControllerSettings.Port = controllerport.toInt();
        strncpy(SecuritySettings.ControllerUser[controllerindex], controlleruser.c_str(), sizeof(SecuritySettings.ControllerUser[0]));
        //strncpy(SecuritySettings.ControllerPassword[controllerindex], controllerpassword.c_str(), sizeof(SecuritySettings.ControllerPassword[0]));
        copyFormPassword(F("controllerpassword"), SecuritySettings.ControllerPassword[controllerindex], sizeof(SecuritySettings.ControllerPassword[0]));
        strncpy(ControllerSettings.Subscribe, controllersubscribe.c_str(), sizeof(ControllerSettings.Subscribe));
        strncpy(ControllerSettings.Publish, controllerpublish.c_str(), sizeof(ControllerSettings.Publish));
      }
    }
    addHtmlError(reply, SaveControllerSettings(controllerindex, (byte*)&ControllerSettings, sizeof(ControllerSettings)));
    addHtmlError(reply, SaveSettings());
  }

  reply += F("<form name='frmselect' method='post'>");

  if (controllerNotSet)
  {
    reply += F("<table border=1px frame='box' rules='all'><TR><TH>");
    reply += F("<TH>Nr<TH>Enabled<TH>Protocol<TH>IP<TH>Port");

    ControllerSettingsStruct ControllerSettings;
    for (byte x = 0; x < CONTROLLER_MAX; x++)
    {
      LoadControllerSettings(x, (byte*)&ControllerSettings, sizeof(ControllerSettings));
      reply += F("<TR><TD>");
      reply += F("<a class='button link' href=\"controllers?index=");
      reply += x + 1;
      reply += F("\">Edit</a>");
      reply += F("<TD>");
      reply += getControllerSymbol(x);
      reply += F("<TD>");
      if (Settings.Protocol[x] != 0)
      {
        addEnabled(reply, Settings.ControllerEnabled[x]);

        reply += F("<TD>");
        byte ProtocolIndex = getProtocolIndex(Settings.Protocol[x]);
        String ProtocolName = "";
        CPlugin_ptr[ProtocolIndex](CPLUGIN_GET_DEVICENAME, 0, ProtocolName);
        reply += ProtocolName;

        reply += F("<TD>");
        reply += ControllerSettings.getIP().toString();
        reply += F("<TD>");
        reply += ControllerSettings.Port;
      }
      else
        reply += F("<TD><TD><TD>");
    }
    reply += F("</table></form>");
  }
  else
  {
    reply += F("<table><TR><TH>Controller Settings<TH>");
    reply += F("<TR><TD>Protocol:");
    byte choice = Settings.Protocol[controllerindex];
    reply += F("<TD>");
    addSelector_Head(reply, F("protocol"), true);
    addSelector_Item(reply, F("- Standalone -"), 0, false, false, F(""));
    for (byte x = 0; x <= protocolCount; x++)
    {
      String ProtocolName = "";
      CPlugin_ptr[x](CPLUGIN_GET_DEVICENAME, 0, ProtocolName);

      addSelector_Item(reply,
                       ProtocolName,
                       Protocol[x].Number,
                       choice == Protocol[x].Number,
                       !((controllerindex == 0) || !Protocol[x].usesMQTT),
                       F(""));
    }
    addSelector_Foot(reply);

    addHelpButton(reply, F("EasyProtocols"));


    // char str[20];

    if (Settings.Protocol[controllerindex])
    {
      ControllerSettingsStruct ControllerSettings;
      LoadControllerSettings(controllerindex, (byte*)&ControllerSettings, sizeof(ControllerSettings));
      byte choice = ControllerSettings.UseDNS;
      String options[2];
      options[0] = F("Use IP address");
      options[1] = F("Use Hostname");

      addFormSelector(reply, F("Locate Controller"), F("usedns"), 2, options, NULL, NULL, choice, true);

      if (ControllerSettings.UseDNS)
      {
        addFormTextBox(reply, F("Controller Hostname"), F("controllerhostname"), ControllerSettings.HostName, sizeof(ControllerSettings.HostName)-1);
      }
      else
      {
        addFormIPBox(reply, F("Controller IP"), F("controllerip"), ControllerSettings.IP);
      }

      addFormNumericBox(reply, F("Controller Port"), F("controllerport"), ControllerSettings.Port, 1, 65535);

      byte ProtocolIndex = getProtocolIndex(Settings.Protocol[controllerindex]);
      if (Protocol[ProtocolIndex].usesAccount)
      {
        addFormTextBox(reply, F("Controller User"), F("controlleruser"), SecuritySettings.ControllerUser[controllerindex], sizeof(SecuritySettings.ControllerUser[0])-1);
      }

      if (Protocol[ProtocolIndex].usesPassword)
      {
        addFormPasswordBox(reply, F("Controller Password"), F("controllerpassword"), SecuritySettings.ControllerPassword[controllerindex], sizeof(SecuritySettings.ControllerPassword[0])-1);
      }

      if (Protocol[ProtocolIndex].usesTemplate || Protocol[ProtocolIndex].usesMQTT)
      {
        addFormTextBox(reply, F("Controller Subscribe"), F("controllersubscribe"), ControllerSettings.Subscribe, sizeof(ControllerSettings.Subscribe)-1);
      }

      if (Protocol[ProtocolIndex].usesTemplate || Protocol[ProtocolIndex].usesMQTT)
      {
        addFormTextBox(reply, F("Controller Publish"), F("controllerpublish"), ControllerSettings.Publish, sizeof(ControllerSettings.Publish)-1);
      }

      addFormCheckBox(reply, F("Enabled"), F("controllerenabled"), Settings.ControllerEnabled[controllerindex]);

      TempEvent.ControllerIndex = controllerindex;
      TempEvent.ProtocolIndex = ProtocolIndex;
      CPlugin_ptr[ProtocolIndex](CPLUGIN_WEBFORM_LOAD, &TempEvent, reply);

    }

    addFormSeparator(reply);

    reply += F("<TR><TD><TD><a class='button link' href=\"controllers\">Close</a>");
    addSubmitButton(reply);
    reply += F("</table></form>");
  }
  addFooter(reply);
  sendWebPage(F("TmplStd"), reply);
}


//********************************************************************************
// Web Interface notifcations page
//********************************************************************************
void handle_notifications() {
  if (!isLoggedIn()) return;

  struct EventStruct TempEvent;
  // char tmpString[64];

  navMenuIndex = 6;
  byte notificationindex = WebServer.arg(F("index")).toInt();
  boolean notificationindexNotSet = notificationindex == 0;
  --notificationindex;

  String notification = WebServer.arg(F("notification"));
  String domain = WebServer.arg(F("domain"));
  String server = WebServer.arg(F("server"));
  String port = WebServer.arg(F("port"));
  String sender = WebServer.arg(F("sender"));
  String receiver = WebServer.arg(F("receiver"));
  String subject = WebServer.arg(F("subject"));
  String body = WebServer.arg(F("body"));
  String pin1 = WebServer.arg(F("pin1"));
  String pin2 = WebServer.arg(F("pin2"));
  String notificationenabled = WebServer.arg(F("notificationenabled"));

  String reply = "";
  addHeader(true, reply);

  if (notification.length() != 0 && !notificationindexNotSet)
  {
    NotificationSettingsStruct NotificationSettings;
    if (Settings.Notification[notificationindex] != notification.toInt())
    {
      Settings.Notification[notificationindex] = notification.toInt();
      NotificationSettings.Domain[0] = 0;
      NotificationSettings.Server[0] = 0;
      NotificationSettings.Port = 0;
      NotificationSettings.Sender[0] = 0;
      NotificationSettings.Receiver[0] = 0;
      NotificationSettings.Subject[0] = 0;
      NotificationSettings.Body[0] = 0;
    }
    else
    {
      if (Settings.Notification != 0)
      {
        byte NotificationProtocolIndex = getNotificationProtocolIndex(Settings.Notification[notificationindex]);
        if (NotificationProtocolIndex!=NPLUGIN_NOT_FOUND)
          NPlugin_ptr[NotificationProtocolIndex](NPLUGIN_WEBFORM_SAVE, 0, dummyString);
        NotificationSettings.Port = port.toInt();
        NotificationSettings.Pin1 = pin1.toInt();
        NotificationSettings.Pin2 = pin2.toInt();
        Settings.NotificationEnabled[notificationindex] = (notificationenabled == "on");
        strncpy(NotificationSettings.Domain, domain.c_str(), sizeof(NotificationSettings.Domain));
        strncpy(NotificationSettings.Server, server.c_str(), sizeof(NotificationSettings.Server));
        strncpy(NotificationSettings.Sender, sender.c_str(), sizeof(NotificationSettings.Sender));
        strncpy(NotificationSettings.Receiver, receiver.c_str(), sizeof(NotificationSettings.Receiver));
        strncpy(NotificationSettings.Subject, subject.c_str(), sizeof(NotificationSettings.Subject));
        strncpy(NotificationSettings.Body, body.c_str(), sizeof(NotificationSettings.Body));
      }
    }
    addHtmlError(reply, SaveNotificationSettings(notificationindex, (byte*)&NotificationSettings, sizeof(NotificationSettings)));
    addHtmlError(reply, SaveSettings());
  }

  reply += F("<form name='frmselect' method='post'>");

  if (notificationindexNotSet)
  {
    reply += F("<table border=1px frame='box' rules='all'><TR><TH>");
    reply += F("<TH>Nr<TH>Enabled<TH>Service<TH>Server<TH>Port");

    NotificationSettingsStruct NotificationSettings;
    for (byte x = 0; x < NOTIFICATION_MAX; x++)
    {
      LoadNotificationSettings(x, (byte*)&NotificationSettings, sizeof(NotificationSettings));
      reply += F("<TR><TD>");
      reply += F("<a class='button link' href=\"notifications?index=");
      reply += x + 1;
      reply += F("\">Edit</a>");
      reply += F("<TD>");
      reply += x + 1;
      reply += F("<TD>");
      if (Settings.Notification[x] != 0)
      {
        addEnabled(reply, Settings.NotificationEnabled[x]);

        reply += F("<TD>");
        byte NotificationProtocolIndex = getNotificationProtocolIndex(Settings.Notification[x]);
        String NotificationName = F("(plugin not found?)");
        if (NotificationProtocolIndex!=NPLUGIN_NOT_FOUND)
        {
          NPlugin_ptr[NotificationProtocolIndex](NPLUGIN_GET_DEVICENAME, 0, NotificationName);
        }
        reply += NotificationName;
        reply += F("<TD>");
        reply += NotificationSettings.Server;
        reply += F("<TD>");
        reply += NotificationSettings.Port;
      }
      else
        reply += F("<TD><TD><TD>");
    }
    reply += F("</table></form>");
  }
  else
  {
    reply += F("<table><TR><TH>Notification Settings<TH>");
    reply += F("<TR><TD>Notification:");
    byte choice = Settings.Notification[notificationindex];
    reply += F("<TD>");
    addSelector_Head(reply, F("notification"), true);
    addSelector_Item(reply, F("- None -"), 0, false, false, F(""));
    for (byte x = 0; x <= notificationCount; x++)
    {
      String NotificationName = "";
      NPlugin_ptr[x](NPLUGIN_GET_DEVICENAME, 0, NotificationName);
      addSelector_Item(reply,
                       NotificationName,
                       Notification[x].Number,
                       choice == Notification[x].Number,
                       false,
                       F(""));
    }
    addSelector_Foot(reply);

    addHelpButton(reply, F("EasyNotifications"));


    // char str[20];

    if (Settings.Notification[notificationindex])
    {
      NotificationSettingsStruct NotificationSettings;
      LoadNotificationSettings(notificationindex, (byte*)&NotificationSettings, sizeof(NotificationSettings));

      byte NotificationProtocolIndex = getNotificationProtocolIndex(Settings.Notification[notificationindex]);
      if (NotificationProtocolIndex!=NPLUGIN_NOT_FOUND)
      {

        if (Notification[NotificationProtocolIndex].usesMessaging)
        {
          reply += F("<TR><TD>Domain:<TD><input type='text' name='domain' size=64 value='");
          reply += NotificationSettings.Domain;
          reply += F("'>");

          reply += F("<TR><TD>Server:<TD><input type='text' name='server' size=64 value='");
          reply += NotificationSettings.Server;
          reply += F("'>");

          reply += F("<TR><TD>Port:<TD><input type='text' name='port' value='");
          reply += NotificationSettings.Port;
          reply += F("'>");

          reply += F("<TR><TD>Sender:<TD><input type='text' name='sender' size=64 value='");
          reply += NotificationSettings.Sender;
          reply += F("'>");

          reply += F("<TR><TD>Receiver:<TD><input type='text' name='receiver' size=64 value='");
          reply += NotificationSettings.Receiver;
          reply += F("'>");

          reply += F("<TR><TD>Subject:<TD><input type='text' name='subject' size=64 value='");
          reply += NotificationSettings.Subject;
          reply += F("'>");

          reply += F("<TR><TD>Body:<TD><textarea name='body' rows='5' cols='80' size=512 wrap='off'>");
          reply += NotificationSettings.Body;
          reply += F("</textarea>");
        }

        if (Notification[NotificationProtocolIndex].usesGPIO > 0)
        {
          reply += F("<TR><TD>1st GPIO:<TD>");
          addPinSelect(false, reply, "pin1", NotificationSettings.Pin1);
        }

        reply += F("<TR><TD>Enabled:<TD>");
        addCheckBox(reply, F("notificationenabled"), Settings.NotificationEnabled[notificationindex]);

        TempEvent.NotificationIndex = notificationindex;
        NPlugin_ptr[NotificationProtocolIndex](NPLUGIN_WEBFORM_LOAD, &TempEvent, reply);
      }
    }

    addFormSeparator(reply);

    reply += F("<TR><TD><TD><a class='button link' href=\"notifications\">Close</a>");
    addSubmitButton(reply);
    reply += F("</table></form>");
  }
  addFooter(reply);
  sendWebPage(F("TmplStd"), reply);
}


//********************************************************************************
// Web Interface hardware page
//********************************************************************************
void handle_hardware() {
  if (!isLoggedIn()) return;

  navMenuIndex = 3;
  String reply = "";
  addHeader(true, reply);

  if (isFormItem(F("psda")))
  {
    Settings.Pin_status_led  = getFormItemInt(F("pled"));
    Settings.Pin_status_led_Inversed  = isFormItemChecked(F("pledi"));

    Settings.Pin_i2c_sda     = getFormItemInt(F("psda"));
    Settings.Pin_i2c_scl     = getFormItemInt(F("pscl"));

    Settings.InitSPI = isFormItemChecked(F("initspi"));      // SPI Init
    Settings.Pin_sd_cs  = getFormItemInt(F("sd"));

    Settings.PinBootStates[0]  =  getFormItemInt(F("p0"));
    Settings.PinBootStates[2]  =  getFormItemInt(F("p2"));
    Settings.PinBootStates[4]  =  getFormItemInt(F("p4"));
    Settings.PinBootStates[5]  =  getFormItemInt(F("p5"));
    Settings.PinBootStates[9]  =  getFormItemInt(F("p9"));
    Settings.PinBootStates[10] =  getFormItemInt(F("p10"));
    Settings.PinBootStates[12] =  getFormItemInt(F("p12"));
    Settings.PinBootStates[13] =  getFormItemInt(F("p13"));
    Settings.PinBootStates[14] =  getFormItemInt(F("p14"));
    Settings.PinBootStates[15] =  getFormItemInt(F("p15"));
    Settings.PinBootStates[16] =  getFormItemInt(F("p16"));

    addHtmlError(reply, SaveSettings());
  }

  reply += F("<form  method='post'><table><TR><TH>Hardware Settings<TH><TR><TD>");
  addFormSubHeader(reply, F("Wifi Status LED"));

  addFormPinSelect(reply, F("GPIO &rarr; LED"), "pled", Settings.Pin_status_led);
  addFormCheckBox(reply, F("Inversed LED"), F("pledi"), Settings.Pin_status_led_Inversed);
  addFormNote(reply, F("Use &rsquo;GPIO-2 (D4)&rsquo; with &rsquo;Inversed&rsquo; checked for onboard LED"));

  addFormSubHeader(reply, F("I2C Interface"));

  addFormPinSelectI2C(reply, F("GPIO &#8703; SDA"), F("psda"), Settings.Pin_i2c_sda);
  addFormPinSelectI2C(reply, F("GPIO &#8702; SCL"), F("pscl"), Settings.Pin_i2c_scl);

  // SPI Init
  addFormSubHeader(reply, F("SPI Interface"));

  addFormCheckBox(reply, F("Init SPI"), F("initspi"), Settings.InitSPI);
  addFormNote(reply, F("CLK=GPIO-14 (D5), MISO=GPIO-12 (D6), MOSI=GPIO-13 (D7)"));
  addFormNote(reply, F("Chip Select (CS) config must be done in the plugin"));
#ifdef FEATURE_SD
  addFormPinSelect(reply, F("GPIO &rarr; SD Card CS"), "sd", Settings.Pin_sd_cs);
#endif

  addFormSubHeader(reply, F("GPIO boot states"));

  addFormPinStateSelect(reply, F("Pin mode 0 (D3)"), F("p0"), Settings.PinBootStates[0]);
  addFormPinStateSelect(reply, F("Pin mode 2 (D4)"), F("p2"), Settings.PinBootStates[2]);
  addFormPinStateSelect(reply, F("Pin mode 4 (D2)"), F("p4"), Settings.PinBootStates[4]);
  addFormPinStateSelect(reply, F("Pin mode 5 (D1)"), F("p5"), Settings.PinBootStates[5]);
  addFormPinStateSelect(reply, F("Pin mode 9 (D11)"), F("p9"), Settings.PinBootStates[9]);
  addFormPinStateSelect(reply, F("Pin mode 10 (D12)"), F("p10"), Settings.PinBootStates[10]);
  addFormPinStateSelect(reply, F("Pin mode 12 (D6)"), F("p12"), Settings.PinBootStates[12]);
  addFormPinStateSelect(reply, F("Pin mode 13 (D7)"), F("p13"), Settings.PinBootStates[13]);
  addFormPinStateSelect(reply, F("Pin mode 14 (D5)"), F("p14"), Settings.PinBootStates[14]);
  addFormPinStateSelect(reply, F("Pin mode 15 (D8)"), F("p15"), Settings.PinBootStates[15]);
  addFormPinStateSelect(reply, F("Pin mode 16 (D0)"), F("p16"), Settings.PinBootStates[16]);

  addFormSeparator(reply);

  reply += F("<TR><TD><TD>");
  addSubmitButton(reply);
  addHelpButton(reply, F("ESPEasy#Hardware_page"));

  reply += F("<TR><TD></table></form>");
  addFooter(reply);
  sendWebPage(F("TmplStd"), reply);
}


//********************************************************************************
// Add a GPIO pin select dropdown list
//********************************************************************************
void addFormPinStateSelect(String& str, const String& label, const String& id, int choice)
{
  addRowLabel(str, label);
  addPinStateSelect(str, id, choice);
}

void addPinStateSelect(String& str, String name, int choice)
{
  String options[4] = { F("Default"), F("Output Low"), F("Output High"), F("Input") };
  addSelector(str, name, 4, options, NULL, NULL, choice, false);
}

//********************************************************************************
// Add a IP Access Control select dropdown list
//********************************************************************************
void addFormIPaccessControlSelect(String& str, const String& label, const String& id, int choice)
{
  addRowLabel(str, label);
  addIPaccessControlSelect(str, id, choice);
}

void addIPaccessControlSelect(String& str, String name, int choice)
{
  String options[3] = { F("Allow All"), F("Allow Local Subnet"), F("Allow IP range") };
  addSelector(str, name, 3, options, NULL, NULL, choice, false);
}


//********************************************************************************
// Web Interface device page
//********************************************************************************
//19480 (11128)
void handle_devices() {
  if (!isLoggedIn()) return;

  navMenuIndex = 4;
  // char tmpString[41];
  struct EventStruct TempEvent;

  // String taskindex = WebServer.arg(F("index"));

  byte taskdevicenumber;
  if (WebServer.hasArg(F("del")))
    taskdevicenumber=0;
  else
    taskdevicenumber = WebServer.arg(F("TDNUM")).toInt();


  unsigned long taskdevicetimer = WebServer.arg(F("TDT")).toInt();
  // String taskdeviceid[CONTROLLER_MAX];
  // String taskdevicepin1 = WebServer.arg(F("taskdevicepin1"));   // "taskdevicepin*" should not be changed because it is uses by plugins and expected to be saved by this code
  // String taskdevicepin2 = WebServer.arg(F("taskdevicepin2"));
  // String taskdevicepin3 = WebServer.arg(F("taskdevicepin3"));
  // String taskdevicepin1pullup = WebServer.arg(F("TDPPU"));
  // String taskdevicepin1inversed = WebServer.arg(F("TDPI"));
  // String taskdevicename = WebServer.arg(F("TDN"));
  // String taskdeviceport = WebServer.arg(F("TDP"));
  // String taskdeviceformula[VARS_PER_TASK];
  // String taskdevicevaluename[VARS_PER_TASK];
  // String taskdevicevaluedecimals[VARS_PER_TASK];
  // String taskdevicesenddata[CONTROLLER_MAX];
  // String taskdeviceglobalsync = WebServer.arg(F("TDGS"));
  // String taskdeviceenabled = WebServer.arg(F("TDE"));

  // for (byte varNr = 0; varNr < VARS_PER_TASK; varNr++)
  // {
  //   char argc[25];
  //   String arg = F("TDF");
  //   arg += varNr + 1;
  //   arg.toCharArray(argc, 25);
  //   taskdeviceformula[varNr] = WebServer.arg(argc);
  //
  //   arg = F("TDVN");
  //   arg += varNr + 1;
  //   arg.toCharArray(argc, 25);
  //   taskdevicevaluename[varNr] = WebServer.arg(argc);
  //
  //   arg = F("TDVD");
  //   arg += varNr + 1;
  //   arg.toCharArray(argc, 25);
  //   taskdevicevaluedecimals[varNr] = WebServer.arg(argc);
  // }

  // for (byte controllerNr = 0; controllerNr < CONTROLLER_MAX; controllerNr++)
  // {
  //   char argc[25];
  //   String arg = F("TDID");
  //   arg += controllerNr + 1;
  //   arg.toCharArray(argc, 25);
  //   taskdeviceid[controllerNr] = WebServer.arg(argc);
  //
  //   arg = F("TDSD");
  //   arg += controllerNr + 1;
  //   arg.toCharArray(argc, 25);
  //   taskdevicesenddata[controllerNr] = WebServer.arg(argc);
  // }

  String edit = WebServer.arg(F("edit"));



  byte page = WebServer.arg(F("page")).toInt();
  if (page == 0)
    page = 1;
  byte setpage = WebServer.arg(F("setpage")).toInt();
  if (setpage > 0)
  {
    if (setpage <= (TASKS_MAX / 4))
      page = setpage;
    else
      page = TASKS_MAX / 4;
  }

  String reply = "";
  addHeader(true, reply);

  byte taskIndex = WebServer.arg(F("index")).toInt();
  boolean taskIndexNotSet = taskIndex == 0;
  --taskIndex;

  byte DeviceIndex = 0;

  if (edit.toInt() != 0  && !taskIndexNotSet) // when form submitted
  {
    if (Settings.TaskDeviceNumber[taskIndex] != taskdevicenumber) // change of device: cleanup old device and reset default settings
    {
      //let the plugin do its cleanup by calling PLUGIN_EXIT with this TaskIndex
      TempEvent.TaskIndex = taskIndex;
      PluginCall(PLUGIN_EXIT, &TempEvent, dummyString);

      taskClear(taskIndex, false); // clear settings, but do not save
      Settings.TaskDeviceNumber[taskIndex] = taskdevicenumber;
      if (taskdevicenumber != 0) // set default values if a new device has been selected
      {
        //NOTE: do not enable task by default. allow user to enter sensible valus first and let him enable it when ready.
        if (ExtraTaskSettings.TaskDeviceValueNames[0][0] == 0) // if field set empty, reload defaults
          PluginCall(PLUGIN_GET_DEVICEVALUENAMES, &TempEvent, dummyString); //the plugin should populate ExtraTaskSettings with its default values.
      }
    }
    else if (taskdevicenumber != 0) //save settings
    {
      Settings.TaskDeviceNumber[taskIndex] = taskdevicenumber;
      DeviceIndex = getDeviceIndex(Settings.TaskDeviceNumber[taskIndex]);

      if (taskdevicetimer > 0)
        Settings.TaskDeviceTimer[taskIndex] = taskdevicetimer;
      else
      {
        if (!Device[DeviceIndex].TimerOptional) // Set default delay, unless it's optional...
          Settings.TaskDeviceTimer[taskIndex] = Settings.Delay;
        else
          Settings.TaskDeviceTimer[taskIndex] = 0;
      }

      Settings.TaskDeviceEnabled[taskIndex] = (WebServer.arg(F("TDE")) == F("on"));
      strcpy(ExtraTaskSettings.TaskDeviceName, WebServer.arg(F("TDN")).c_str());
      Settings.TaskDevicePort[taskIndex] =  WebServer.arg(F("TDP")).toInt();

      for (byte controllerNr = 0; controllerNr < CONTROLLER_MAX; controllerNr++)
      {

        Settings.TaskDeviceID[controllerNr][taskIndex] = WebServer.arg(String(F("TDID")) + (controllerNr + 1)).toInt();
        Settings.TaskDeviceSendData[controllerNr][taskIndex] = (WebServer.arg(String(F("TDSD")) + (controllerNr + 1)) == F("on"));
      }

      if (WebServer.arg(F("taskdevicepin1")).length() != 0)
        Settings.TaskDevicePin1[taskIndex] = WebServer.arg(F("taskdevicepin1")).toInt();

      if (WebServer.arg(F("taskdevicepin2")).length() != 0)
        Settings.TaskDevicePin2[taskIndex] = WebServer.arg(F("taskdevicepin2")).toInt();

      if (WebServer.arg(F("taskdevicepin3")).length() != 0)
        Settings.TaskDevicePin3[taskIndex] = WebServer.arg(F("taskdevicepin3")).toInt();

      if (Device[DeviceIndex].PullUpOption)
        Settings.TaskDevicePin1PullUp[taskIndex] = (WebServer.arg(F("TDPPU")) == F("on"));

      if (Device[DeviceIndex].InverseLogicOption)
        Settings.TaskDevicePin1Inversed[taskIndex] = (WebServer.arg(F("TDPI")) == F("on"));

      if (Settings.GlobalSync)
      {
        if (Device[DeviceIndex].GlobalSyncOption)
          Settings.TaskDeviceGlobalSync[taskIndex] = (WebServer.arg(F("TDGS")) == F("on"));

        // Send task info if set global
        if (Settings.TaskDeviceGlobalSync[taskIndex])
        {
          SendUDPTaskInfo(0, taskIndex, taskIndex);
        }
      }

      for (byte varNr = 0; varNr < Device[DeviceIndex].ValueCount; varNr++)
      {

        strcpy(ExtraTaskSettings.TaskDeviceFormula[varNr], WebServer.arg(String(F("TDF")) + (varNr + 1)).c_str());
        ExtraTaskSettings.TaskDeviceValueDecimals[varNr] = WebServer.arg(String(F("TDVD")) + (varNr + 1)).toInt();
        strcpy(ExtraTaskSettings.TaskDeviceValueNames[varNr], WebServer.arg(String(F("TDVN")) + (varNr + 1)).c_str());

        // taskdeviceformula[varNr].toCharArray(tmpString, 41);
        // strcpy(ExtraTaskSettings.TaskDeviceFormula[varNr], tmpString);
        // ExtraTaskSettings.TaskDeviceValueDecimals[varNr] = taskdevicevaluedecimals[varNr].toInt();
        // taskdevicevaluename[varNr].toCharArray(tmpString, 41);

      }

      // // task value names handling.
      // for (byte varNr = 0; varNr < Device[DeviceIndex].ValueCount; varNr++)
      // {
      //   taskdevicevaluename[varNr].toCharArray(tmpString, 41);
      //   strcpy(ExtraTaskSettings.TaskDeviceValueNames[varNr], tmpString);
      // }

      TempEvent.TaskIndex = taskIndex;
      if (ExtraTaskSettings.TaskDeviceValueNames[0][0] == 0) // if field set empty, reload defaults
        PluginCall(PLUGIN_GET_DEVICEVALUENAMES, &TempEvent, dummyString);

      //allow the plugin to save plugin-specific form settings.
      PluginCall(PLUGIN_WEBFORM_SAVE, &TempEvent, dummyString);
    }
    addHtmlError(reply, SaveTaskSettings(taskIndex));

    addHtmlError(reply, SaveSettings());

    if (taskdevicenumber != 0 && Settings.TaskDeviceEnabled[taskIndex])
      PluginCall(PLUGIN_INIT, &TempEvent, dummyString);
  }

  // show all tasks as table
  if (taskIndexNotSet)
  {
    reply += F("<table border=1px frame='box' rules='all'><TR><TH>");
    reply += F("<a class='button link' href=\"devices?setpage=");
    if (page > 1)
      reply += page - 1;
    else
      reply += page;
    reply += F("\">&lt;</a>");
    reply += F("<a class='button link' href=\"devices?setpage=");
    if (page < (TASKS_MAX / TASKS_PER_PAGE))
      reply += page + 1;
    else
      reply += page;
    reply += F("\">&gt;</a>");

    reply += F("<TH>Task<TH>Enabled<TH>Device<TH>Name<TH>Port<TH>Ctr (IDX)<TH>GPIO<TH>Values");

<<<<<<< HEAD
    String deviceName;

    for (byte x = (page - 1) * TASKS_PER_PAGE; x < ((page) * TASKS_PER_PAGE); x++)
=======
    for (byte x = (page - 1) * 4; x < ((page) * 4); x++)
>>>>>>> 6e760cd2
    {
      reply += F("<TR><TD>");
      reply += F("<a class='button link' href=\"devices?index=");
      reply += x + 1;
      reply += F("&page=");
      reply += page;
      reply += F("\">Edit</a>");
      reply += F("<TD>");
      reply += x + 1;
      reply += F("<TD>");

      if (Settings.TaskDeviceNumber[x] != 0)
      {
        LoadTaskSettings(x);
        DeviceIndex = getDeviceIndex(Settings.TaskDeviceNumber[x]);
        TempEvent.TaskIndex = x;
        addEnabled(reply, Settings.TaskDeviceEnabled[x]);

        reply += F("<TD>");
        reply += getPluginNameFromDeviceIndex(DeviceIndex);
        reply += F("<TD>");
        reply += ExtraTaskSettings.TaskDeviceName;
        reply += F("<TD>");

        byte customConfig = false;
        customConfig = PluginCall(PLUGIN_WEBFORM_SHOW_CONFIG, &TempEvent, reply);
        if (!customConfig)
          if (Device[DeviceIndex].Ports != 0)
            reply += Settings.TaskDevicePort[x];

        reply += F("<TD>");

        if (Device[DeviceIndex].SendDataOption)
        {
          boolean doBR = false;
          for (byte controllerNr = 0; controllerNr < CONTROLLER_MAX; controllerNr++)
          {
            byte ProtocolIndex = getProtocolIndex(Settings.Protocol[controllerNr]);
            if (Settings.TaskDeviceSendData[controllerNr][x])
            {
              if (doBR)
                reply += F("<BR>");
              reply += getControllerSymbol(controllerNr);
              if (Protocol[ProtocolIndex].usesID && Settings.Protocol[controllerNr] != 0)
              {
                reply += F(" (");
                reply += Settings.TaskDeviceID[controllerNr][x];
                reply += F(")");
                if (Settings.TaskDeviceID[controllerNr][x] == 0)
                  reply += F(" " HTML_SYMBOL_WARNING);
              }
              doBR = true;
            }
          }
        }

        reply += F("<TD>");

        if (Settings.TaskDeviceDataFeed[x] == 0)
        {
          if (Device[DeviceIndex].Type == DEVICE_TYPE_I2C)
          {
            reply += F("GPIO-");
            reply += Settings.Pin_i2c_sda;
            reply += F("<BR>GPIO-");
            reply += Settings.Pin_i2c_scl;
          }
          if (Device[DeviceIndex].Type == DEVICE_TYPE_ANALOG)
            reply += F("ADC (TOUT)");

          if (Settings.TaskDevicePin1[x] != -1)
          {
            reply += F("GPIO-");
            reply += Settings.TaskDevicePin1[x];
          }

          if (Settings.TaskDevicePin2[x] != -1)
          {
            reply += F("<BR>GPIO-");
            reply += Settings.TaskDevicePin2[x];
          }

          if (Settings.TaskDevicePin3[x] != -1)
          {
            reply += F("<BR>GPIO-");
            reply += Settings.TaskDevicePin3[x];
          }
        }

        reply += F("<TD>");
        byte customValues = false;
        customValues = PluginCall(PLUGIN_WEBFORM_SHOW_VALUES, &TempEvent, reply);
        if (!customValues)
        {
          if (Device[DeviceIndex].VType == SENSOR_TYPE_LONG)
          {
            reply  += F("<div class=\"div_l\">");
            reply  += ExtraTaskSettings.TaskDeviceValueNames[0];
            reply  += F(":</div><div class=\"div_r\">");
            reply  += (unsigned long)UserVar[x * VARS_PER_TASK] + ((unsigned long)UserVar[x * VARS_PER_TASK + 1] << 16);
            reply  += F("</div>");
          }
          else
          {
            for (byte varNr = 0; varNr < VARS_PER_TASK; varNr++)
            {
              if ((Settings.TaskDeviceNumber[x] != 0) and (varNr < Device[DeviceIndex].ValueCount))
              {
                if (varNr > 0)
                  reply += F("<div class=\"div_br\"></div>");
                reply += F("<div class=\"div_l\">");
                reply += ExtraTaskSettings.TaskDeviceValueNames[varNr];
                reply += F(":</div><div class=\"div_r\">");
                reply += String(UserVar[x * VARS_PER_TASK + varNr], ExtraTaskSettings.TaskDeviceValueDecimals[varNr]);
                reply += "</div>";
              }
            }
          }
        }
      }
      else
        reply += F("<TD><TD><TD><TD><TD><TD>");

    } // next
    reply += F("</table></form>");
  }
  // Show edit form if a specific entry is chosen with the edit button
  else
  {
    LoadTaskSettings(taskIndex);
    DeviceIndex = getDeviceIndex(Settings.TaskDeviceNumber[taskIndex]);
    TempEvent.TaskIndex = taskIndex;

    reply += F("<form name='frmselect' method='post'><table>");
    addFormHeader(reply, F("Task Settings"));


    reply += F("<TR><TD>Device:<TD>");

    //no device selected
    if (Settings.TaskDeviceNumber[taskIndex] == 0 )
    {
      //takes lots of memory/time so call this only when needed.
      addDeviceSelect(reply, "TDNUM", Settings.TaskDeviceNumber[taskIndex]);   //="taskdevicenumber"

    }
    // device selected
    else
    {
      //remember selected device number
      reply += F("<input type='hidden' name='TDNUM' value='");
      reply += Settings.TaskDeviceNumber[taskIndex];
      reply += F("'>");

      //show selected device name and delete button
      reply += getPluginNameFromDeviceIndex(DeviceIndex);

      addHelpButton(reply, String(F("Plugin")) + Settings.TaskDeviceNumber[taskIndex]);

      addFormTextBox(reply, F("Name"), F("TDN"), ExtraTaskSettings.TaskDeviceName, 40);   //="taskdevicename"

      addFormCheckBox(reply, F("Enabled"), F("TDE"), Settings.TaskDeviceEnabled[taskIndex]);   //="taskdeviceenabled"

      if (Settings.GlobalSync && Device[DeviceIndex].GlobalSyncOption && Settings.TaskDeviceDataFeed[taskIndex] == 0 && Settings.UDPPort != 0)
      {
        addFormCheckBox(reply, F("Global Sync"), F("TDGS"), Settings.TaskDeviceGlobalSync[taskIndex]);   //="taskdeviceglobalsync"
      }

      // section: Sensor / Actuator
      if (!Device[DeviceIndex].Custom && Settings.TaskDeviceDataFeed[taskIndex] == 0 &&
          ((Device[DeviceIndex].Ports != 0) || (Device[DeviceIndex].PullUpOption) || (Device[DeviceIndex].InverseLogicOption) || (Device[DeviceIndex].Type >= DEVICE_TYPE_SINGLE && Device[DeviceIndex].Type <= DEVICE_TYPE_TRIPLE)) )
      {
        addFormSubHeader(reply, (Device[DeviceIndex].SendDataOption) ? F("Sensor") : F("Actuator"));

        if (Device[DeviceIndex].Ports != 0)
          addFormNumericBox(reply, F("Port"), F("TDP"), Settings.TaskDevicePort[taskIndex]);   //="taskdeviceport"

        if (Device[DeviceIndex].PullUpOption)
        {
          addFormCheckBox(reply, F("Internal PullUp"), F("TDPPU"), Settings.TaskDevicePin1PullUp[taskIndex]);   //="taskdevicepin1pullup"
          if ((Settings.TaskDevicePin1[taskIndex] == 16) || (Settings.TaskDevicePin2[taskIndex] == 16) || (Settings.TaskDevicePin3[taskIndex] == 16))
            addFormNote(reply, F("GPIO-16 (D0) does not support PullUp"));
        }

        if (Device[DeviceIndex].InverseLogicOption)
        {
          addFormCheckBox(reply, F("Inversed Logic"), F("TDPI"), Settings.TaskDevicePin1Inversed[taskIndex]);   //="taskdevicepin1inversed"
          addFormNote(reply, F("Will go into effect on next input change."));
        }

        //get descriptive GPIO-names from plugin
        TempEvent.String1 = F("1st GPIO");
        TempEvent.String2 = F("2nd GPIO");
        TempEvent.String3 = F("3rd GPIO");
        PluginCall(PLUGIN_GET_DEVICEGPIONAMES, &TempEvent, dummyString);

        if (Device[DeviceIndex].Type >= DEVICE_TYPE_SINGLE && Device[DeviceIndex].Type <= DEVICE_TYPE_TRIPLE)
          addFormPinSelect(reply, TempEvent.String1, F("taskdevicepin1"), Settings.TaskDevicePin1[taskIndex]);
        if (Device[DeviceIndex].Type >= DEVICE_TYPE_DUAL && Device[DeviceIndex].Type <= DEVICE_TYPE_TRIPLE)
          addFormPinSelect(reply, TempEvent.String2, F("taskdevicepin2"), Settings.TaskDevicePin2[taskIndex]);
        if (Device[DeviceIndex].Type == DEVICE_TYPE_TRIPLE)
          addFormPinSelect(reply, TempEvent.String3, F("taskdevicepin3"), Settings.TaskDevicePin3[taskIndex]);
      }

      //add plugins content
      if (Settings.TaskDeviceDataFeed[taskIndex] == 0) // only show additional config for local connected sensors
        PluginCall(PLUGIN_WEBFORM_LOAD, &TempEvent, reply);

      //section: Data Acquisition
      if (Device[DeviceIndex].SendDataOption)
      {
        addFormSubHeader(reply, F("Data Acquisition"));

        for (byte controllerNr = 0; controllerNr < CONTROLLER_MAX; controllerNr++)
        {
          if (Settings.Protocol[controllerNr] != 0)
          {
            String id = F("TDSD");   //="taskdevicesenddata"
            id += controllerNr + 1;

            reply += F("<TR><TD>Send to Controller ");
            reply += getControllerSymbol(controllerNr);
            reply += F("<TD>");
            addCheckBox(reply, id, Settings.TaskDeviceSendData[controllerNr][taskIndex]);

            byte ProtocolIndex = getProtocolIndex(Settings.Protocol[controllerNr]);
            if (Protocol[ProtocolIndex].usesID && Settings.Protocol[controllerNr] != 0)
            {
              reply += F(" &nbsp; IDX: ");
              id = F("TDID");   //="taskdeviceid"
              id += controllerNr + 1;
              addNumericBox(reply, id, Settings.TaskDeviceID[controllerNr][taskIndex], 0, 9999);
            }
          }
        }
      }

      addFormSeparator(reply);

      if (Device[DeviceIndex].TimerOption)
      {
<<<<<<< HEAD
        //FIXME: shouldn't the max be ULONG_MAX because Settings.TaskDeviceTimer is an unsigned long? addFormNumericBox only supports ints for min and max specification
        addFormNumericBox(reply, F("Delay"), F("TDT"), Settings.TaskDeviceTimer[index - 1], 0, 65535);   //="taskdevicetimer"
=======
        //FIXME: shoudnt the max be ULONG_MAX because Settings.TaskDeviceTimer is an unsigned long? addFormNumericBox only supports ints for min and max specification
        addFormNumericBox(reply, F("Delay"), F("TDT"), Settings.TaskDeviceTimer[taskIndex], 0, 65535);   //="taskdevicetimer"
>>>>>>> 6e760cd2
        addUnit(reply, F("sec"));
        if (Device[DeviceIndex].TimerOptional)
          reply += F(" (Optional for this Device)");
      }

      //section: Values
      if (!Device[DeviceIndex].Custom && Device[DeviceIndex].ValueCount > 0)
      {
        addFormSubHeader(reply, F("Values"));
        reply += F("</table><table>");

        //table header
        reply += F("<TR><TH>Value");
        reply += F("<TH>Name");

        if (Device[DeviceIndex].FormulaOption)
        {
          reply += F("<TH>Formula");
          addHelpButton(reply, F("EasyFormula"));
        }

        if (Device[DeviceIndex].FormulaOption || Device[DeviceIndex].DecimalsOnly)
        {
          reply += F("<TH>Decimals");
        }

        //table body
        for (byte varNr = 0; varNr < Device[DeviceIndex].ValueCount; varNr++)
        {
          reply += F("<TR><TD>");
          reply += varNr + 1;
          reply += F("<TD>");
          String id = F("TDVN");   //="taskdevicevaluename"
          id += (varNr + 1);
          addTextBox(reply, id, ExtraTaskSettings.TaskDeviceValueNames[varNr], 40);

          if (Device[DeviceIndex].FormulaOption)
          {
            reply += F("<TD>");
            String id = F("TDF");   //="taskdeviceformula"
            id += (varNr + 1);
            addTextBox(reply, id, ExtraTaskSettings.TaskDeviceFormula[varNr], 40);
          }

          if (Device[DeviceIndex].FormulaOption || Device[DeviceIndex].DecimalsOnly)
          {
            reply += F("<TD>");
            String id = F("TDVD");   //="taskdevicevaluedecimals"
            id += (varNr + 1);
            addNumericBox(reply, id, ExtraTaskSettings.TaskDeviceValueDecimals[varNr], 0, 6);
          }
        }
      }
    }

    addFormSeparator(reply);

    reply += F("<TR><TD><TD><a class='button link' href=\"devices?setpage=");
    reply += page;
    reply += F("\">Close</a>");
    addSubmitButton(reply);
    reply += F("<input type='hidden' name='edit' value='1'>");
    reply += F("<input type='hidden' name='page' value='1'>");

    //if user selected a device, add the delete button
    if (Settings.TaskDeviceNumber[taskIndex] != 0 )
      addSubmitButton(reply, F("Delete"), F("del"));



    reply += F("</table></form>");
  }

  addFooter(reply);
  checkRAM(F("handle_devices"));
  String log = F("DEBUG: String size:");
  log += reply.length();
  addLog(LOG_LEVEL_DEBUG_DEV, log);
  sendWebPage(F("TmplStd"), reply);
}


byte sortedIndex[DEVICES_MAX + 1];
//********************************************************************************
// Add a device select dropdown list
//********************************************************************************
void addDeviceSelect(String& str, String name,  int choice)
{
  // first get the list in alphabetic order
  for (byte x = 0; x <= deviceCount; x++)
    sortedIndex[x] = x;
  sortDeviceArray();

  String deviceName;

  addSelector_Head(str, name, true);
  addSelector_Item(str, F("- None -"), 0, false, false, F(""));
  for (byte x = 0; x <= deviceCount; x++)
  {
    byte deviceIndex = sortedIndex[x];
    if (Plugin_id[deviceIndex] != 0)
      deviceName = getPluginNameFromDeviceIndex(deviceIndex);

#ifdef PLUGIN_BUILD_DEV
    int num = deviceIndex + 1;
    String plugin = F("P");
    if (num < 10) plugin += F("0");
    if (num < 100) plugin += F("0");
    plugin += num;
    plugin += F(" - ");
    deviceName = plugin + deviceName;
#endif

    addSelector_Item(str,
                     deviceName,
                     Device[deviceIndex].Number,
                     choice == Device[deviceIndex].Number,
                     false,
                     F(""));
  }
  addSelector_Foot(str);
}


//********************************************************************************
// Device Sort routine, switch array entries
//********************************************************************************
void switchArray(byte value)
{
  byte temp;
  temp = sortedIndex[value - 1];
  sortedIndex[value - 1] = sortedIndex[value];
  sortedIndex[value] = temp;
}


//********************************************************************************
// Device Sort routine, compare two array entries
//********************************************************************************
boolean arrayLessThan(const String& ptr_1, const String& ptr_2)
{
  unsigned int i = 0;
  while (i < ptr_1.length())    // For each character in string 1, starting with the first:
  {
    if (ptr_2.length() < i)    // If string 2 is shorter, then switch them
    {
      return true;
    }
    else
    {
      const char check1 = (char)ptr_1[i];  // get the same char from string 1 and string 2
      const char check2 = (char)ptr_2[i];
      if (check1 == check2) {
        // they're equal so far; check the next char !!
        i++;
      } else {
        return (check2 > check1);
      }
    }
  }
  return false;
}


//********************************************************************************
// Device Sort routine, actual sorting
//********************************************************************************
void sortDeviceArray()
{
  int innerLoop ;
  int mainLoop ;
  for ( mainLoop = 1; mainLoop <= deviceCount; mainLoop++)
  {
    innerLoop = mainLoop;
    while (innerLoop  >= 1)
    {
      if (arrayLessThan(
        getPluginNameFromDeviceIndex(sortedIndex[innerLoop]),
        getPluginNameFromDeviceIndex(sortedIndex[innerLoop - 1])))
      {
        switchArray(innerLoop);
      }
      innerLoop--;
    }
  }
}


void addFormPinSelect(String& str, const String& label, const String& id, int choice)
{
  addRowLabel(str, label);
  addPinSelect(false, str, id, choice);
}


void addFormPinSelectI2C(String& str, const String& label, const String& id, int choice)
{
  addRowLabel(str, label);
  addPinSelect(true, str, id, choice);
}


//********************************************************************************
// Add a GPIO pin select dropdown list for both 8266 and 8285
//********************************************************************************
#if defined(ESP8285)
// Code for the ESP8285

//********************************************************************************
// Add a GPIO pin select dropdown list
//********************************************************************************
void addPinSelect(boolean forI2C, String& str, String name,  int choice)
{
  String options[18];
  options[0] = F("- None -");
  options[1] = F("GPIO-0 (D3)");
  options[2] = F("GPIO-1 (D10)");
  options[3] = F("GPIO-2 (D4)");
  options[4] = F("GPIO-3 (D9)");
  options[5] = F("GPIO-4 (D2)");
  options[6] = F("GPIO-5 (D1)");
  options[7] = F("GPIO-6");
  options[8] = F("GPIO-7");
  options[9] = F("GPIO-8");
  options[10] = F("GPIO-9 (D11)");
  options[11] = F("GPIO-10 (D12)");
  options[12] = F("GPIO-11");
  options[13] = F("GPIO-12 (D6)");
  options[14] = F("GPIO-13 (D7)");
  options[15] = F("GPIO-14 (D5)");
  options[16] = F("GPIO-15 (D8)");
  options[17] = F("GPIO-16 (D0)");
  int optionValues[18];
  optionValues[0] = -1;
  optionValues[1] = 0;
  optionValues[2] = 1;
  optionValues[3] = 2;
  optionValues[4] = 3;
  optionValues[5] = 4;
  optionValues[6] = 5;
  optionValues[7] = 7;
  optionValues[8] = 7;
  optionValues[9] = 8;
  optionValues[10] = 9;
  optionValues[11] = 10;
  optionValues[12] = 11;
  optionValues[13] = 12;
  optionValues[14] = 13;
  optionValues[15] = 14;
  optionValues[16] = 15;
  optionValues[17] = 16;
  renderHTMLForPinSelect(options, optionValues, forI2C, str, name, choice, 18);
}

#else
#if defined(ESP8266)
// Code for the ESP8266

//********************************************************************************
// Add a GPIO pin select dropdown list
//********************************************************************************
void addPinSelect(boolean forI2C, String& str, String name,  int choice)
{
  String options[14];
  options[0] = F("- None -");
  options[1] = F("GPIO-0 (D3)");
  options[2] = F("GPIO-1 (D10)");
  options[3] = F("GPIO-2 (D4)");
  options[4] = F("GPIO-3 (D9)");
  options[5] = F("GPIO-4 (D2)");
  options[6] = F("GPIO-5 (D1)");
  options[7] = F("GPIO-9 (D11) " HTML_SYMBOL_WARNING);
  options[8] = F("GPIO-10 (D12)");
  options[9] = F("GPIO-12 (D6)");
  options[10] = F("GPIO-13 (D7)");
  options[11] = F("GPIO-14 (D5)");
  options[12] = F("GPIO-15 (D8)");
  options[13] = F("GPIO-16 (D0)");
  int optionValues[14];
  optionValues[0] = -1;
  optionValues[1] = 0;
  optionValues[2] = 1;
  optionValues[3] = 2;
  optionValues[4] = 3;
  optionValues[5] = 4;
  optionValues[6] = 5;
  optionValues[7] = 9;
  optionValues[8] = 10;
  optionValues[9] = 12;
  optionValues[10] = 13;
  optionValues[11] = 14;
  optionValues[12] = 15;
  optionValues[13] = 16;
  renderHTMLForPinSelect(options, optionValues, forI2C, str, name, choice, 14);
}
#endif

#if defined(ESP32)
//********************************************************************************
// Add a GPIO pin select dropdown list
//********************************************************************************
void addPinSelect(boolean forI2C, String& str, String name,  int choice)
{
  String options[PIN_D_MAX+1];
  int optionValues[PIN_D_MAX+1];
  options[0] = F("- None -");
  optionValues[0] = -1;
  for(byte x=1; x < PIN_D_MAX+1; x++)
  {
    options[x] = F("GPIO-");
    options[x] += x;
    optionValues[x] = x;
  }
  renderHTMLForPinSelect(options, optionValues, forI2C, str, name, choice, PIN_D_MAX+1);
}
#endif

#endif
//********************************************************************************
// Helper function actually rendering dropdown list for addPinSelect()
//********************************************************************************
void renderHTMLForPinSelect(String options[], int optionValues[], boolean forI2C, String& str, String name,  int choice, int count) {
  addSelector_Head(str, name, false);
  for (byte x = 0; x < count; x++)
  {
    boolean disabled = false;

    if (optionValues[x] != -1) // empty selection can never be disabled...
    {
      if (!forI2C && ((optionValues[x] == Settings.Pin_i2c_sda) || (optionValues[x] == Settings.Pin_i2c_scl)))
        disabled = true;
      if (Settings.UseSerial && ((optionValues[x] == 1) || (optionValues[x] == 3)))
        disabled = true;
    }
    addSelector_Item(str,
                     options[x],
                     optionValues[x],
                     choice == optionValues[x],
                     disabled,
                     F(""));
  }
  addSelector_Foot(str);
}


void addFormSelectorI2C(String& str, const String& id, int addressCount, const int addresses[], int selectedIndex)
{
  String options[addressCount];
  for (byte x = 0; x < addressCount; x++)
  {
    options[x] = F("0x");
    options[x] += String(addresses[x], HEX);
    if (x == 0)
      options[x] += F(" - (default)");
  }
  addFormSelector(str, F("I2C Address"), id, addressCount, options, addresses, NULL, selectedIndex, false);
}

void addFormSelector(String& str, const String& label, const String& id, int optionCount, const String options[], const int indices[], int selectedIndex)
{
  addFormSelector(str, label, id, optionCount, options, indices, NULL, selectedIndex, false);
}

void addFormSelector(String& str, const String& label, const String& id, int optionCount, const String options[], const int indices[], const String attr[], int selectedIndex, boolean reloadonchange)
{
  addRowLabel(str, label);
  addSelector(str, id, optionCount, options, indices, attr, selectedIndex, reloadonchange);
}

void addSelector(String& str, const String& id, int optionCount, const String options[], const int indices[], const String attr[], int selectedIndex, boolean reloadonchange)
{
  int index;

  str += F("<select name='");
  str += id;
  str += F("'");
  if (reloadonchange)
    str += F(" onchange=\"return dept_onchange(frmselect)\"");
  str += F(">");
  for (byte x = 0; x < optionCount; x++)
  {
    if (indices)
      index = indices[x];
    else
      index = x;
    str += F("<option value=");
    str += index;
    if (selectedIndex == index)
      str += F(" selected");
    if (attr)
    {
      str += F(" ");
      str += attr[x];
    }
    str += ">";
    str += options[x];
    str += F("</option>");
  }
  str += F("</select>");
}


void addSelector_Head(String& str, const String& id, boolean reloadonchange)
{
  str += F("<select name='");
  str += id;
  str += F("'");
  if (reloadonchange)
    str += F(" onchange=\"return dept_onchange(frmselect)\"");
  str += F(">");
}

void addSelector_Item(String& str, const String& option, int index, boolean selected, boolean disabled, const String& attr)
{
  str += F("<option value=");
  str += index;
  if (selected)
    str += F(" selected");
  if (disabled)
    str += F(" disabled");
  if (attr && attr.length() > 0)
  {
    str += F(" ");
    str += attr;
  }
  str += ">";
  str += option;
  str += F("</option>");
}


void addSelector_Foot(String& str)
{
  str += F("</select>");
}


void addUnit(String& str, const String& unit)
{
  str += F(" [");
  str += unit;
  str += F("]");
}


void addRowLabel(String& str, const String& label)
{
  str += F("<TR><TD>");
  str += label;
  str += F(":<TD>");
}

void addButton(String& str, const String &url, const String &label)
{
  str += F("<a class='button link' href='");
  str += url;
  str += F("'>");
  str += label;
  str += F("</a>");
}

void addSubmitButton(String& str)
{
  str += F("<input class='button link' type='submit' value='Submit'>");
}

//add submit button with different label and name
void addSubmitButton(String& str, const String &value, const String &name)
{
  str += F("<input class='button link' type='submit' value='");
  str += value;
  str += F("' name='");
  str += name;
  str += F("'>");
}



//********************************************************************************
// Add a header
//********************************************************************************
void addFormHeader(String& str, const String& header1, const String& header2)
{
  str += F("<TR><TH>");
  str += header1;
  str += F("<TH>");
  str += header2;
  str += F("");
}

void addFormHeader(String& str, const String& header)
{
  str += F("<TR><TD colspan='2'><h2>");
  str += header;
  str += F("</h2>");
}


//********************************************************************************
// Add a sub header
//********************************************************************************
void addFormSubHeader(String& str, const String& header)
{
  str += F("<TR><TD colspan='2'><h3>");
  str += header;
  str += F("</h3>");
}


//********************************************************************************
// Add a note as row start
//********************************************************************************
void addFormNote(String& str, const String& text)
{
  str += F("<TR><TD><TD><div class='note'>Note: ");
  str += text;
  str += F("</div>");
}


//********************************************************************************
// Add a separator as row start
//********************************************************************************
void addFormSeparator(String& str)
{
  str += F("<TR><TD colspan='2'><hr>");
}


//********************************************************************************
// Add a checkbox
//********************************************************************************
void addCheckBox(String& str, const String& id, boolean checked)
{
  str += F("<input type=checkbox id='");
  str += id;
  str += F("' name='");
  str += id;
  str += F("'");
  if (checked)
    str += F(" checked");
  str += F(">");
}

void addFormCheckBox(String& str, const String& label, const String& id, boolean checked)
{
  addRowLabel(str, label);
  addCheckBox(str, id, checked);
}


//********************************************************************************
// Add a numeric box
//********************************************************************************
void addNumericBox(String& str, const String& id, int value, int min, int max)
{
  str += F("<input type='number' name='");
  str += id;
  str += F("'");
  if (min != INT_MIN)
  {
    str += F(" min=");
    str += min;
  }
  if (max != INT_MAX)
  {
    str += F(" max=");
    str += max;
  }
  str += F(" style='width:5em;' value=");
  str += value;
  str += F(">");
}

void addNumericBox(String& str, const String& id, int value)
{
  addNumericBox(str, id, value, INT_MIN, INT_MAX);
}

void addFormNumericBox(String& str, const String& label, const String& id, int value, int min, int max)
{
  addRowLabel(str,  label);
  addNumericBox(str, id, value, min, max);
}

void addFormNumericBox(String& str, const String& label, const String& id, int value)
{
  addFormNumericBox(str, label, id, value, INT_MIN, INT_MAX);
}



void addTextBox(String& str, const String& id, const String&  value, int maxlength)
{
  str += F("<input type='text' name='");
  str += id;
  str += F("' maxlength=");
  str += maxlength;
  str += F(" value='");
  str += value;
  str += F("'>");
}

void addFormTextBox(String& str, const String& label, const String& id, const String&  value, int maxlength)
{
  addRowLabel(str, label);
  addTextBox(str, id, value, maxlength);
}


void addFormPasswordBox(String& str, const String& label, const String& id, const String& password, int maxlength)
{
  addRowLabel(str, label);
  str += F("<input type='password' name='");
  str += id;
  str += F("' maxlength=");
  str += maxlength;
  str += F(" value='");
  if (password != F(""))   //no password?
    str += F("*****");
  //str += password;   //password will not published over HTTP
  str += F("'>");
}

void copyFormPassword(const String& id, char* pPassword, int maxlength)
{
  String password = WebServer.arg(id);
  if (password == F("*****"))   //no change?
    return;
  strncpy(pPassword, password.c_str(), maxlength);
}

void addFormIPBox(String& str, const String& label, const String& id, const byte ip[4])
{
  char strip[20];
  if (ip[0] == 0 && ip[1] == 0 && ip[2] == 0 && ip[3] == 0)
    strip[0] = 0;
  else {
    formatIP(ip, strip);
  }

  addRowLabel(str, label);
  str += F("<input type='text' name='");
  str += id;
  str += F("' value='");
  str += strip;
  str += F("'>");
}

// adds a Help Button with points to the the given Wiki Subpage
void addHelpButton(String& str, const String& url)
{
  str += F(" <a class=\"button help\" href=\"http://www.letscontrolit.com/wiki/index.php/");
  str += url;
  str += F("\" target=\"_blank\">&#10068;</a>");
}


void addEnabled(String& str, boolean enabled)
{
  if (enabled)
    str += F("<span class='enabled on'>&#10004;</span>");
  else
    str += F("<span class='enabled off'>&#10008;</span>");
}


//********************************************************************************
// Add a task select dropdown list
//********************************************************************************
void addTaskSelect(String& str, String name,  int choice)
{
  struct EventStruct TempEvent;
  String deviceName;

  str += F("<select name='");
  str += name;
  str += F("' onchange=\"return dept_onchange(frmselect)\">");

  for (byte x = 0; x < TASKS_MAX; x++)
  {
    deviceName = "";
    if (Settings.TaskDeviceNumber[x] != 0 )
    {
      byte DeviceIndex = getDeviceIndex(Settings.TaskDeviceNumber[x]);

      if (Plugin_id[DeviceIndex] != 0)
        deviceName = getPluginNameFromDeviceIndex(DeviceIndex);
    }
    LoadTaskSettings(x);
    str += F("<option value='");
    str += x;
    str += "'";
    if (choice == x)
      str += " selected";
    if (Settings.TaskDeviceNumber[x] == 0)
      str += " disabled";
    str += ">";
    str += x + 1;
    str += " - ";
    str += deviceName;
    str += " - ";
    str += ExtraTaskSettings.TaskDeviceName;
    str += "</option>";
  }
}


bool isFormItemChecked(const String& id)
{
  return WebServer.arg(id) == "on";
}

int getFormItemInt(const String& id)
{
  String val = WebServer.arg(id);
  return val.toInt();
}

float getFormItemFloat(const String& id)
{
  String val = WebServer.arg(id);
  return val.toFloat();
}

bool isFormItem(const String& id)
{
  return (WebServer.arg(id).length() != 0);
}


//********************************************************************************
// Add a Value select dropdown list, based on TaskIndex
//********************************************************************************
void addTaskValueSelect(String& str, String name,  int choice, byte TaskIndex)
{
  str += F("<select name='");
  str += name;
  str += "'>";

  byte DeviceIndex = getDeviceIndex(Settings.TaskDeviceNumber[TaskIndex]);

  for (byte x = 0; x < Device[DeviceIndex].ValueCount; x++)
  {
    str += F("<option value='");
    str += x;
    str += "'";
    if (choice == x)
      str += " selected";
    str += ">";
    str += ExtraTaskSettings.TaskDeviceValueNames[x];
    str += "</option>";
  }
}


//********************************************************************************
// Web Interface log page
//********************************************************************************
void handle_log() {
  if (!isLoggedIn()) return;

  navMenuIndex = 7;
  char *TempString = (char*)malloc(80);

  String reply = "";
  addHeader(true, reply);
  reply += F("<script>function RefreshMe(){window.location = window.location}setTimeout('RefreshMe()', 3000);</script>");
  reply += F("<table><TR><TH>Log<TR><TD>");

  if (logcount != -1)
  {
    byte counter = logcount;
    do
    {
      counter++;
      if (counter > 9)
        counter = 0;
      if (Logging[counter].timeStamp > 0)
      {
        reply += Logging[counter].timeStamp;
        reply += " : ";
        reply += Logging[counter].Message;
        reply += F("<BR>");
      }
    }  while (counter != logcount);
  }
  reply += F("</table>");
  addFooter(reply);
  sendWebPage(F("TmplStd"), reply);
  free(TempString);
}


//********************************************************************************
// Web Interface debug page
//********************************************************************************
void handle_tools() {
  if (!isLoggedIn()) return;

  navMenuIndex = 7;
  String webrequest = WebServer.arg(F("cmd"));

  String reply = "";
  addHeader(true, reply);


  reply += F("<form>");
  reply += F("<table>");

  addFormHeader(reply, F("Tools"));

  addFormSubHeader(reply, F("Command"));
    reply += F("<TR><TD HEIGHT=\"30\">");
    reply += F("<input type='text' name='cmd' value='");
    reply += webrequest;
    reply += F("'>");
    addHelpButton(reply, F("ESPEasy_Command_Reference"));
    reply += F("<TD>");
    addSubmitButton(reply);
    reply += F("<TR><TD>");

    printToWeb = true;
    printWebString = "";

    if (webrequest.length() > 0)
    {
      struct EventStruct TempEvent;
      parseCommandString(&TempEvent, webrequest);
      TempEvent.Source = VALUE_SOURCE_HTTP;
      if (!PluginCall(PLUGIN_WRITE, &TempEvent, webrequest))
        ExecuteCommand(VALUE_SOURCE_HTTP, webrequest.c_str());
    }

    if (printWebString.length() > 0)
    {
      reply += F("<TR><TD>Command Output<TD><textarea readonly rows='10' cols='60' wrap='on'>");
      reply += printWebString;
      reply += F("</textarea>");
    }

  addFormSubHeader(reply, F("System"));

  reply += F("<TR><TD HEIGHT=\"30\">");
  addButton(reply, F("/?cmd=reboot"), F("Reboot"));
  reply += F("<TD>");
  reply += F("Reboots ESP");

  reply += F("<TR><TD HEIGHT=\"30\">");
  addButton(reply, F("log"), F("Log"));
  reply += F("<TD>");
  reply += F("Open log output");

  reply += F("<TR><TD HEIGHT=\"30\">");
  addButton(reply, F("sysinfo"), F("Info"));
  reply += F("<TD>");
  reply += F("Open system info page");

  reply += F("<TR><TD HEIGHT=\"30\">");
  addButton(reply, F("advanced"), F("Advanced"));
  reply += F("<TD>");
  reply += F("Open advanced settings");

  reply += F("<TR><TD HEIGHT=\"30\">");
  addButton(reply, F("json"), F("Show JSON"));
  reply += F("<TD>");
  reply += F("Open JSON output");

  reply += F("<TR><TD HEIGHT=\"30\">");
  addButton(reply, F("pinstates"), F("Pin state buffer"));
  reply += F("<TD>");
  reply += F("Show Pin state buffer");

  addFormSubHeader(reply, F("Wifi"));

  reply += F("<TR><TD HEIGHT=\"30\">");
  addButton(reply, F("/?cmd=wificonnect"), F("Connect"));
  reply += F("<TD>");
  reply += F("Connects to known Wifi network");

  reply += F("<TR><TD HEIGHT=\"30\">");
  addButton(reply, F("/?cmd=wifidisconnect"), F("Disconnect"));
  reply += F("<TD>");
  reply += F("Disconnect from wifi network");

  reply += F("<TR><TD HEIGHT=\"30\">");
  addButton(reply, F("wifiscanner"), F("Scan"));
  reply += F("<TD>");
  reply += F("Scan for wifi networks");

  addFormSubHeader(reply, F("Interfaces"));

  reply += F("<TR><TD HEIGHT=\"30\">");
  addButton(reply, F("i2cscanner"), F("I2C Scan"));
  reply += F("<TD>");
  reply += F("Scan for I2C devices");

  addFormSubHeader(reply, F("Settings"));

  reply += F("<TR><TD HEIGHT=\"30\">");
  addButton(reply, F("upload"), F("Load"));
  reply += F("<TD>");
  reply += F("Loads a settings file");
  addFormNote(reply, F("(File MUST be renamed to \"config.dat\" before upload!)"));

  reply += F("<TR><TD HEIGHT=\"30\">");
  addButton(reply, F("download"), F("Save"));
  reply += F("<TD>");
  reply += F("Saves a settings file");

#if defined(ESP8266)
  if (ESP.getFlashChipRealSize() > 524288)
  {
    addFormSubHeader(reply, F("Firmware"));
    reply += F("<TR><TD HEIGHT=\"30\">");
    addButton(reply, F("update"), F("Load"));
    addHelpButton(reply, F("EasyOTA"));
    reply += F("<TD>");
    reply += F("Load a new firmware");
  }
#endif

  addFormSubHeader(reply, F("Filesystem"));

  reply += F("<TR><TD HEIGHT=\"30\">");
  addButton(reply, F("filelist"), F("Flash"));
  reply += F("<TD>");
  reply += F("Show files on internal flash");

#ifdef FEATURE_SD
  reply += F("<TR><TD HEIGHT=\"30\">");
  addButton(reply, F("SDfilelist"), F("SD Card"));
  reply += F("<TD>");
  reply += F("Show files on SD-Card");
#endif

  reply += F("</table></form>");
  addFooter(reply);
  sendWebPage(F("TmplStd"), reply);
  printWebString = "";
  printToWeb = false;
}


//********************************************************************************
// Web Interface pin state list
//********************************************************************************
void handle_pinstates() {
  if (!isLoggedIn()) return;

  navMenuIndex = 7;


  String reply = "";
  addHeader(true, reply);
  //addFormSubHeader(reply, F("Pin state table<TR>"));

  reply += F("<table border=1px frame='box' rules='all'><TH>Plugin");
  addHelpButton(reply, F("Official_plugin_list"));
  reply += F("<TH>GPIO<TH>Mode<TH>Value/State");
  for (byte x = 0; x < PINSTATE_TABLE_MAX; x++)
    if (pinStates[x].plugin != 0)
    {
      reply += F("<TR><TD>P");
      if (pinStates[x].plugin < 100)
      {
        reply += F("0");
      }
      if (pinStates[x].plugin < 10)
      {
        reply += F("0");
      }
      reply += pinStates[x].plugin;
      reply += F("<TD>");
      reply += pinStates[x].index;
      reply += F("<TD>");
      byte mode = pinStates[x].mode;
      switch (mode)
      {
        case PIN_MODE_UNDEFINED:
          reply += F("undefined");
          break;
        case PIN_MODE_INPUT:
          reply += F("input");
          break;
        case PIN_MODE_OUTPUT:
          reply += F("output");
          break;
        case PIN_MODE_PWM:
          reply += F("PWM");
          break;
        case PIN_MODE_SERVO:
          reply += F("servo");
          break;
      }
      reply += F("<TD>");
      reply += pinStates[x].value;
    }

  reply += F("</table>");
  addFooter(reply);
  sendWebPage(F("TmplStd"), reply);
}


//********************************************************************************
// Web Interface I2C scanner
//********************************************************************************
void handle_i2cscanner() {
  if (!isLoggedIn()) return;

  navMenuIndex = 7;
  char *TempString = (char*)malloc(80);

  String reply = "";
  addHeader(true, reply);
  reply += F("<table border=1px frame='box' rules='all'><TH>I2C Addresses in use<TH>Supported devices");

  byte error, address;
  int nDevices;
  nDevices = 0;
  for (address = 1; address <= 127; address++ )
  {
    Wire.beginTransmission(address);
    error = Wire.endTransmission();
    if (error == 0)
    {
      reply += "<TR><TD>0x";
      reply += String(address, HEX);
      reply += "<TD>";
      switch (address)
      {
        case 0x20:
        case 0x21:
        case 0x22:
        case 0x25:
        case 0x26:
        case 0x27:
          reply += F("PCF8574<BR>MCP23017<BR>LCD");
          break;
        case 0x23:
          reply += F("PCF8574<BR>MCP23017<BR>LCD<BR>BH1750");
          break;
        case 0x24:
          reply += F("PCF8574<BR>MCP23017<BR>LCD<BR>PN532");
          break;
        case 0x29:
          reply += F("TSL2561");
          break;
        case 0x38:
        case 0x3A:
        case 0x3B:
        case 0x3E:
        case 0x3F:
          reply += F("PCF8574A");
          break;
        case 0x39:
          reply += F("PCF8574A<BR>TSL2561<BR>APDS9960");
          break;
        case 0x3C:
        case 0x3D:
          reply += F("PCF8574A<BR>OLED");
          break;
        case 0x40:
          reply += F("SI7021<BR>HTU21D<BR>INA219<BR>PCA9685");
          break;
        case 0x41:
        case 0x42:
        case 0x43:
          reply += F("INA219");
          break;
        case 0x44:
        case 0x45:
          reply += F("SHT30/31/35");
          break;
        case 0x48:
        case 0x4A:
        case 0x4B:
          reply += F("PCF8591<BR>ADS1115<BR>LM75A");
          break;
        case 0x49:
          reply += F("PCF8591<BR>ADS1115<BR>TSL2561<BR>LM75A");
          break;
        case 0x4C:
        case 0x4E:
        case 0x4F:
          reply += F("PCF8591<BR>LM75A");
          break;
        case 0x4D:
          reply += F("PCF8591<BR>MCP3221<BR>LM75A");
          break;
        case 0x5A:
          reply += F("MLX90614<BR>MPR121");
          break;
        case 0x5B:
          reply += F("MPR121");
          break;
        case 0x5C:
          reply += F("DHT12<BR>AM2320<BR>BH1750<BR>MPR121");
          break;
        case 0x5D:
          reply += F("MPR121");
          break;
        case 0x60:
          reply += F("Adafruit Motorshield v2<BR>SI1145");
          break;
        case 0x70:
          reply += F("Adafruit Motorshield v2 (Catchall)<BR>HT16K33");
          break;
        case 0x71:
        case 0x72:
        case 0x73:
        case 0x74:
        case 0x75:
          reply += F("HT16K33");
          break;
        case 0x76:
          reply += F("BME280<BR>BMP280<BR>MS5607<BR>MS5611<BR>HT16K33");
          break;
        case 0x77:
          reply += F("BMP085<BR>BMP180<BR>BME280<BR>BMP280<BR>MS5607<BR>MS5611<BR>HT16K33");
          break;
        case 0x7f:
          reply += F("Arduino PME");
          break;
      }
      nDevices++;
    }
    else if (error == 4)
    {
      reply += F("<TR><TD>Unknown error at address 0x");
      reply += String(address, HEX);
    }
  }

  if (nDevices == 0)
    reply += F("<TR>No I2C devices found");

  reply += F("</table>");
  addFooter(reply);
  sendWebPage(F("TmplStd"), reply);
  free(TempString);
}


//********************************************************************************
// Web Interface Wifi scanner
//********************************************************************************
void handle_wifiscanner() {
  if (!isLoggedIn()) return;

  navMenuIndex = 7;
  char *TempString = (char*)malloc(80);

  String reply = "";
  addHeader(true, reply);
  reply += F("<table><TR><TH>Access Points:<TH>RSSI");

  int n = WiFi.scanNetworks();
  if (n == 0)
    reply += F("No Access Points found");
  else
  {
    for (int i = 0; i < n; ++i)
    {
      reply += F("<TR><TD>");
      reply += WiFi.SSID(i);
      reply += "<TD>";
      reply += WiFi.RSSI(i);
    }
  }


  reply += F("</table>");
  addFooter(reply);
  sendWebPage(F("TmplStd"), reply);
  free(TempString);
}


//********************************************************************************
// Web Interface login page
//********************************************************************************
void handle_login() {
  if (!clientIPallowed()) return;

  String webrequest = WebServer.arg(F("password"));
  char command[80];
  command[0] = 0;
  webrequest.toCharArray(command, 80);

  String reply = "";
  reply += F("<form method='post'>");
  reply += F("<table><TR><TD>Password<TD>");
  reply += F("<input type='password' name='password' value='");
  reply += webrequest;
  reply += F("'><TR><TD><TD>");
  addSubmitButton(reply);
  reply += F("<TR><TD>");
  reply += F("</table></form>");

  if (webrequest.length() != 0)
  {
    // compare with stored password and set timer if there's a match
    if ((strcasecmp(command, SecuritySettings.Password) == 0) || (SecuritySettings.Password[0] == 0))
    {
      WebLoggedIn = true;
      WebLoggedInTimer = 0;
      reply = F("<script>window.location = '.'</script>");
    }
    else
    {
      reply += F("Invalid password!");
    }
  }

  sendWebPage(F("TmplMsg"), reply);
  printWebString = "";
  printToWeb = false;
}


//********************************************************************************
// Web Interface control page (no password!)
//********************************************************************************
void handle_control() {
  if (!clientIPallowed()) return;

  String webrequest = WebServer.arg(F("cmd"));

  // in case of event, store to buffer and return...
  String command = parseString(webrequest, 1);
  if (command == F("event"))
  {
    eventBuffer = webrequest.substring(6);
    WebServer.send(200, "text/html", "OK");
    return;
  }

  struct EventStruct TempEvent;
  parseCommandString(&TempEvent, webrequest);
  TempEvent.Source = VALUE_SOURCE_HTTP;

  printToWeb = true;
  printWebString = "";
  String reply = "";

  if (PluginCall(PLUGIN_WRITE, &TempEvent, webrequest));
  else if (remoteConfig(&TempEvent, webrequest));
  else
    reply += F("Unknown or restricted command!");

  reply += printWebString;

  if (printToWebJSON)
    WebServer.send(200, "application/json", reply);
  else
    WebServer.send(200, "text/html", reply);

  printWebString = "";
  printToWeb = false;
  printToWebJSON = false;
}


//********************************************************************************
// Web Interface JSON page (no password!)
//********************************************************************************

void handle_json()
{
  // ToDo TD-er: Must check for allowed client IP??????
  String tasknr = WebServer.arg(F("tasknr"));
  String reply = "";

  if (tasknr.length() == 0)
  {
    reply += F("{\"System\":{\n");
    reply += F("\"Build\": ");
    reply += BUILD;
    reply += F(",\n\"Unit\": ");
    reply += Settings.Unit;
    reply += F(",\n\"Uptime\": ");
    reply += wdcounter / 2;
    reply += F(",\n\"Free RAM\": ");
    reply += ESP.getFreeHeap();
    reply += F("\n},\n");
  }

  byte taskNr = tasknr.toInt();
  byte firstTaskIndex = 0;
  byte lastTaskIndex = TASKS_MAX - 1;
  if (taskNr != 0 )
  {
    firstTaskIndex = taskNr - 1;
    lastTaskIndex = taskNr - 1;
  }

  byte lastActiveTaskIndex = 0;
  for (byte TaskIndex = firstTaskIndex; TaskIndex <= lastTaskIndex; TaskIndex++)
    if (Settings.TaskDeviceNumber[TaskIndex])
      lastActiveTaskIndex = TaskIndex;

  if (taskNr == 0 )
    reply += F("\"Sensors\":[\n");
  for (byte TaskIndex = firstTaskIndex; TaskIndex <= lastTaskIndex; TaskIndex++)
  {
    if (Settings.TaskDeviceNumber[TaskIndex])
    {
      byte BaseVarIndex = TaskIndex * VARS_PER_TASK;
      byte DeviceIndex = getDeviceIndex(Settings.TaskDeviceNumber[TaskIndex]);
      LoadTaskSettings(TaskIndex);
      reply += F("{\n");

      reply += F("\"TaskName\": \"");
      reply += ExtraTaskSettings.TaskDeviceName;
      reply += F("\"");
      if (Device[DeviceIndex].ValueCount != 0)
        reply += F(",");
      reply += F("\n");

      for (byte x = 0; x < Device[DeviceIndex].ValueCount; x++)
      {
        reply += F("\"");
        reply += ExtraTaskSettings.TaskDeviceValueNames[x];
        reply += F("\": ");
        reply += UserVar[BaseVarIndex + x];
        if (x < (Device[DeviceIndex].ValueCount - 1))
          reply += F(",");
        reply += F("\n");
      }
      reply += F("}");
      if (TaskIndex != lastActiveTaskIndex)
        reply += F(",");
      reply += F("\n");
    }
  }
  if (taskNr == 0 )
    reply += F("]}\n");

  WebServer.send(200, "application/json", reply);
}


//********************************************************************************
// Web Interface config page
//********************************************************************************
void handle_advanced() {
  if (!isLoggedIn()) return;

  navMenuIndex = 7;
  char tmpString[81];

  String messagedelay = WebServer.arg(F("messagedelay"));
  String ip = WebServer.arg(F("ip"));
  String syslogip = WebServer.arg(F("syslogip"));
  String ntphost = WebServer.arg(F("ntphost"));
  String timezone = WebServer.arg(F("timezone"));
  String dst = WebServer.arg(F("dst"));
  String sysloglevel = WebServer.arg(F("sysloglevel"));
  String udpport = WebServer.arg(F("udpport"));
  String useserial = WebServer.arg(F("useserial"));
  String serialloglevel = WebServer.arg(F("serialloglevel"));
  String webloglevel = WebServer.arg(F("webloglevel"));
  String sdloglevel = WebServer.arg(F("sdloglevel"));
  String baudrate = WebServer.arg(F("baudrate"));
  String usentp = WebServer.arg(F("usentp"));
  String wdi2caddress = WebServer.arg(F("wdi2caddress"));
  String usessdp = WebServer.arg(F("usessdp"));
  String edit = WebServer.arg(F("edit"));
  String wireclockstretchlimit = WebServer.arg(F("wireclockstretchlimit"));
  String globalsync = WebServer.arg(F("globalsync"));
  String userules = WebServer.arg(F("userules"));
  String cft = WebServer.arg(F("cft"));
  String MQTTRetainFlag = WebServer.arg(F("mqttretainflag"));
  String ArduinoOTAEnable = WebServer.arg(F("arduinootaenable"));
  String reply = "";
  addHeader(true, reply);

  if (edit.length() != 0)
  {
    Settings.MessageDelay = messagedelay.toInt();
    Settings.IP_Octet = ip.toInt();
    ntphost.toCharArray(tmpString, 64);
    strcpy(Settings.NTPHost, tmpString);
    Settings.TimeZone = timezone.toInt();
    syslogip.toCharArray(tmpString, 26);
    str2ip(tmpString, Settings.Syslog_IP);
    Settings.UDPPort = udpport.toInt();
    Settings.SyslogLevel = sysloglevel.toInt();
    Settings.UseSerial = (useserial == "on");
    Settings.SerialLogLevel = serialloglevel.toInt();
    Settings.WebLogLevel = webloglevel.toInt();
    Settings.SDLogLevel = sdloglevel.toInt();
    Settings.UseValueLogger = isFormItemChecked(F("valuelogger"));
    Settings.BaudRate = baudrate.toInt();
    Settings.UseNTP = (usentp == "on");
    Settings.DST = (dst == "on");
    Settings.WDI2CAddress = wdi2caddress.toInt();
    Settings.UseSSDP = (usessdp == "on");
    Settings.WireClockStretchLimit = wireclockstretchlimit.toInt();
    Settings.UseRules = (userules == "on");
    Settings.GlobalSync = (globalsync == "on");
    Settings.ConnectionFailuresThreshold = cft.toInt();
    Settings.MQTTRetainFlag = (MQTTRetainFlag == "on");
    Settings.ArduinoOTAEnable = (ArduinoOTAEnable == "on");

    addHtmlError(reply, SaveSettings());
    if (Settings.UseNTP)
      initTime();
  }

  // char str[20];

  reply += F("<form  method='post'><table>");

  addFormHeader(reply, F("Advanced Settings"));

  addFormCheckBox(reply, F("Rules"), F("userules"), Settings.UseRules);

  addFormSubHeader(reply, F("Controller Settings"));

  addFormCheckBox(reply, F("MQTT Retain Msg"), F("mqttretainflag"), Settings.MQTTRetainFlag);
  addFormNumericBox(reply, F("Message Delay"), F("messagedelay"), Settings.MessageDelay, 0, INT_MAX);
  addUnit(reply, F("ms"));

  addFormSubHeader(reply, F("NTP Settings"));

  addFormCheckBox(reply, F("Use NTP"), F("usentp"), Settings.UseNTP);
  addFormTextBox(reply, F("NTP Hostname"), F("ntphost"), Settings.NTPHost, 63);
  addFormNumericBox(reply, F("Timezone Offset"), F("timezone"), Settings.TimeZone, -43200, 43200);   // +/-12h
  addUnit(reply, F("minutes"));
  addFormCheckBox(reply, F("DST"), F("dst"), Settings.DST);


  addFormSubHeader(reply, F("Log Settings"));

  addFormIPBox(reply, F("Syslog IP"), F("syslogip"), Settings.Syslog_IP);
  addFormNumericBox(reply, F("Syslog Level"), F("sysloglevel"), Settings.SyslogLevel, 0, 4);

  addFormNumericBox(reply, F("Serial log Level"), F("serialloglevel"), Settings.SerialLogLevel, 0, 4);
  addFormNumericBox(reply, F("Web log Level"), F("webloglevel"), Settings.WebLogLevel, 0, 4);
#ifdef FEATURE_SD
  addFormNumericBox(reply, F("SD Card log Level"), F("sdloglevel"), Settings.SDLogLevel, 0, 4);

  addFormCheckBox(reply, F("SD Card Value Logger"), F("valuelogger"), Settings.UseValueLogger);
#endif


  addFormSubHeader(reply, F("Serial Settings"));

  addFormCheckBox(reply, F("Enable Serial port"), F("useserial"), Settings.UseSerial);
  addFormNumericBox(reply, F("Baud Rate"), F("baudrate"), Settings.BaudRate, 0, 1000000);


  addFormSubHeader(reply, F("Inter-ESPEasy Network (experimental)"));

  addFormCheckBox(reply, F("Global Sync"), F("globalsync"), Settings.GlobalSync);
  addFormNumericBox(reply, F("UDP port"), F("udpport"), Settings.UDPPort, 0, 65535);


  //TODO sort settings in groups or move to other pages/groups
  addFormSubHeader(reply, F("Special and Experimental Settings"));

  addFormNumericBox(reply, F("Fixed IP Octet"), F("ip"), Settings.IP_Octet, 0, 255);

  addFormNumericBox(reply, F("WD I2C Address"), F("wdi2caddress"), Settings.WDI2CAddress, 0, 127);
  reply += F(" (decimal)");

  addFormCheckBox(reply, F("Use SSDP"), F("usessdp"), Settings.UseSSDP);

  addFormNumericBox(reply, F("Connection Failure Threshold"), F("cft"), Settings.ConnectionFailuresThreshold, 0, 100);

  addFormNumericBox(reply, F("I2C ClockStretchLimit"), F("wireclockstretchlimit"), Settings.WireClockStretchLimit);   //TODO define limits

  addFormCheckBox(reply, F("Enable Arduino OTA"), F("arduinootaenable"), Settings.ArduinoOTAEnable);

  addFormSeparator(reply);

  reply += F("<TR><TD><TD>");
  addSubmitButton(reply);
  reply += F("<input type='hidden' name='edit' value='1'>");
  reply += F("</table></form>");
  addFooter(reply);
  sendWebPage(F("TmplStd"), reply);
}


//********************************************************************************
// Login state check
//********************************************************************************
boolean isLoggedIn()
{
  if (!clientIPallowed()) return false;
  if (SecuritySettings.Password[0] == 0)
    WebLoggedIn = true;

  if (!WebLoggedIn)
  {
    WebServer.sendContent(F("HTTP/1.1 302 \r\nLocation: /login\r\n"));
  }
  else
  {
    WebLoggedInTimer = 0;
  }

  return WebLoggedIn;
}


//********************************************************************************
// Web Interface download page
//********************************************************************************
void handle_download()
{
  if (!isLoggedIn()) return;

  navMenuIndex = 7;
  fs::File dataFile = SPIFFS.open(F(FILE_CONFIG), "r");
  if (!dataFile)
    return;

  String str = F("attachment; filename=config_");
  str += Settings.Name;
  str += "_U";
  str += Settings.Unit;
  str += F("_Build");
  str += BUILD;
  str += F("_");
  if (Settings.UseNTP)
  {
    str += getDateTimeString('\0', '\0', '\0');
  }
  str += (".dat");

  WebServer.sendHeader("Content-Disposition", str);
  WebServer.streamFile(dataFile, "application/octet-stream");
}


//********************************************************************************
// Web Interface upload page
//********************************************************************************
byte uploadResult = 0;
void handle_upload() {
  if (!isLoggedIn()) return;

  String reply = "";
  addHeader(true, reply);

  navMenuIndex = 7;
  reply += F("<form enctype=\"multipart/form-data\" method=\"post\"><p>Upload settings file:<br><input type=\"file\" name=\"datafile\" size=\"40\"></p><div><input class='button link' type='submit' value='Upload'></div><input type='hidden' name='edit' value='1'></form>");
  addFooter(reply);
  sendWebPage(F("TmplStd"), reply);
  printWebString = "";
  printToWeb = false;
}


//********************************************************************************
// Web Interface upload page
//********************************************************************************
void handle_upload_post() {
  if (!isLoggedIn()) return;

  navMenuIndex = 7;
  String reply = "";

  if (uploadResult == 1)
  {
    reply += F("Upload OK!<BR>You may need to reboot to apply all settings...");
    LoadSettings();
  }

  if (uploadResult == 2)
    reply += F("<font color=\"red\">Upload file invalid!</font>");

  if (uploadResult == 3)
    reply += F("<font color=\"red\">No filename!</font>");

  addHeader(true, reply);
  reply += F("Upload finished");
  addFooter(reply);
  sendWebPage(F("TmplStd"), reply);
  printWebString = "";
  printToWeb = false;
}


//********************************************************************************
// Web Interface upload handler
//********************************************************************************
fs::File uploadFile;
void handleFileUpload() {
  if (!isLoggedIn()) return;

  static boolean valid = false;
  String log = "";

  HTTPUpload& upload = WebServer.upload();

  if (upload.filename.c_str()[0] == 0)
  {
    uploadResult = 3;
    return;
  }

  if (upload.status == UPLOAD_FILE_START)
  {
    log = F("Upload: START, filename: ");
    log += upload.filename;
    addLog(LOG_LEVEL_INFO, log);
    valid = false;
    uploadResult = 0;
  }
  else if (upload.status == UPLOAD_FILE_WRITE)
  {
    // first data block, if this is the config file, check PID/Version
    if (upload.totalSize == 0)
    {
      if (strcasecmp(upload.filename.c_str(), FILE_CONFIG) == 0)
      {
        struct TempStruct {
          unsigned long PID;
          int Version;
        } Temp;
        for (unsigned int x = 0; x < sizeof(struct TempStruct); x++)
        {
          byte b = upload.buf[x];
          memcpy((byte*)&Temp + x, &b, 1);
        }
        if (Temp.Version == VERSION && Temp.PID == ESP_PROJECT_PID)
          valid = true;
      }
      else
      {
        // other files are always valid...
        valid = true;
      }
      if (valid)
      {
        // once we're safe, remove file and create empty one...
        SPIFFS.remove((char *)upload.filename.c_str());
        uploadFile = SPIFFS.open(upload.filename.c_str(), "w");
        // dont count manual uploads: flashCount();
      }
    }
    if (uploadFile) uploadFile.write(upload.buf, upload.currentSize);
    log = F("Upload: WRITE, Bytes: ");
    log += upload.currentSize;
    addLog(LOG_LEVEL_INFO, log);
  }
  else if (upload.status == UPLOAD_FILE_END)
  {
    if (uploadFile) uploadFile.close();
    log = F("Upload: END, Size: ");
    log += upload.totalSize;
    addLog(LOG_LEVEL_INFO, log);
  }

  if (valid)
    uploadResult = 1;
  else
    uploadResult = 2;

}


//********************************************************************************
// Web Interface server web file from SPIFFS
//********************************************************************************
bool loadFromFS(boolean spiffs, String path) {
  if (!isLoggedIn()) return false;

  statusLED(true);

  String dataType = F("text/plain");
  if (path.endsWith("/")) path += F("index.htm");

  if (path.endsWith(".src")) path = path.substring(0, path.lastIndexOf("."));
  else if (path.endsWith(".htm")) dataType = F("text/html");
  else if (path.endsWith(".css")) dataType = F("text/css");
  else if (path.endsWith(".js")) dataType = F("application/javascript");
  else if (path.endsWith(".png")) dataType = F("image/png");
  else if (path.endsWith(".gif")) dataType = F("image/gif");
  else if (path.endsWith(".jpg")) dataType = F("image/jpeg");
  else if (path.endsWith(".ico")) dataType = F("image/x-icon");
  else if (path.endsWith(".txt")) dataType = F("application/octet-stream");
  else if (path.endsWith(".dat")) dataType = F("application/octet-stream");
  else if (path.endsWith(".esp")) return handle_custom(path);

  String log = F("HTML : Request file ");
  log += path;

  path = path.substring(1);
  if (spiffs)
  {
    fs::File dataFile = SPIFFS.open(path.c_str(), "r");
    if (!dataFile)
      return false;

    //prevent reloading stuff on every click
    WebServer.sendHeader("Cache-Control","max-age=3600, public");
    WebServer.sendHeader("Vary","*");
    WebServer.sendHeader("ETag","\"2.0.0\"");

    if (path.endsWith(".dat"))
      WebServer.sendHeader("Content-Disposition", "attachment;");
    WebServer.streamFile(dataFile, dataType);
    dataFile.close();
  }
  else
  {
#ifdef FEATURE_SD
    File dataFile = SD.open(path.c_str());
    if (!dataFile)
      return false;
    if (path.endsWith(".DAT"))
      WebServer.sendHeader("Content-Disposition", "attachment;");
    WebServer.streamFile(dataFile, dataType);
    dataFile.close();
#endif
  }
  statusLED(true);

  addLog(LOG_LEVEL_DEBUG, log);
  return true;
}


//********************************************************************************
// Web Interface custom page handler
//********************************************************************************
boolean handle_custom(String path) {
  if (!clientIPallowed()) return false;
  path = path.substring(1);
  String reply = "";

  if (path.startsWith(F("dashboard"))) // for the dashboard page, create a default unit dropdown selector
  {
    reply += F("<script><!--\n"
             "function dept_onchange(frmselect) {frmselect.submit();}"
             "\n//--></script>");

    reply += F("<form name='frmselect' method='post'>");

    // handle page redirects to other unit's as requested by the unit dropdown selector
    byte unit = WebServer.arg(F("unit")).toInt();
    byte btnunit = WebServer.arg(F("btnunit")).toInt();
    if(!unit) unit = btnunit; // unit element prevails, if not used then set to btnunit
    if (unit && unit != Settings.Unit)
    {
      char url[20];
      sprintf_P(url, PSTR("http://%u.%u.%u.%u/dashboard.esp"), Nodes[unit].ip[0], Nodes[unit].ip[1], Nodes[unit].ip[2], Nodes[unit].ip[3]);
      reply = F("<meta http-equiv=\"refresh\" content=\"0; URL=");
      reply += url;
      reply += F("\">");
      WebServer.send(200, F("text/html"), reply);
      return true;
    }

    // create unit selector dropdown
    addSelector_Head(reply, F("unit"), true);
    byte choice = Settings.Unit;
    for (byte x = 0; x < UNIT_MAX; x++)
    {
      if (Nodes[x].ip[0] != 0 || x == Settings.Unit)
      {
      String name = String(x) + F(" - ");
      if (x != Settings.Unit)
        name += Nodes[x].nodeName;
      else
        name += Settings.Name;

      addSelector_Item(reply, name, x, choice == x, false, F(""));
      }
    }
    addSelector_Foot(reply);

    // create <> navigation buttons
    byte prev=Settings.Unit;
    byte next=Settings.Unit;
    for (byte x = Settings.Unit-1; x > 0; x--)
      if (Nodes[x].ip[0] != 0) {prev = x; break;}
    for (byte x = Settings.Unit+1; x < UNIT_MAX; x++)
      if (Nodes[x].ip[0] != 0) {next = x; break;}

    reply += F("<a class='button link' href=");
    reply += path;
    reply += F("?btnunit=");
    reply += prev;
    reply += F(">&lt;</a>");
    reply += F("<a class='button link' href=");
    reply += path;
    reply += F("?btnunit=");
    reply += next;
    reply += F(">&gt;</a>");
  }

  // handle commands from a custom page
  String webrequest = WebServer.arg(F("cmd"));
  if (webrequest.length() > 0 ){
    struct EventStruct TempEvent;
    parseCommandString(&TempEvent, webrequest);
    TempEvent.Source = VALUE_SOURCE_HTTP;

    if (PluginCall(PLUGIN_WRITE, &TempEvent, webrequest));
    else if (remoteConfig(&TempEvent, webrequest));
    else if (webrequest.startsWith(F("event")))
      ExecuteCommand(VALUE_SOURCE_HTTP, webrequest.c_str());

    // handle some update processes first, before returning page update...
    PluginCall(PLUGIN_TEN_PER_SECOND, 0, dummyString);
  }

  // create a dynamic custom page, parsing task values into [<taskname>#<taskvalue>] placeholders and parsing %xx% system variables
  fs::File dataFile = SPIFFS.open(path.c_str(), "r");
  if (dataFile)
  {
    String page = "";
    page.reserve(dataFile.size());
    while (dataFile.available())
      page += ((char)dataFile.read());

    reply += parseTemplate(page,0);
    dataFile.close();
  }
  else // if the requestef file does not exist, create a default action in case the page is named "dashboard*"
  {
    if (path.startsWith(F("dashboard")))
    {
      // if the custom page does not exist, create a basic task value overview page in case of dashboard request...
      reply += F("<meta name=\"viewport\" content=\"width=width=device-width, initial-scale=1\"><STYLE>* {font-family:sans-serif; font-size:16pt;}.button {margin:4px; padding:4px 16px; background-color:#07D; color:#FFF; text-decoration:none; border-radius:4px}</STYLE>");
      reply += F("<table>");
      for (byte x = 0; x < TASKS_MAX; x++)
      {
        if (Settings.TaskDeviceNumber[x] != 0)
          {
            LoadTaskSettings(x);
            byte DeviceIndex = getDeviceIndex(Settings.TaskDeviceNumber[x]);
            reply += F("<TR><TD>");
            reply += ExtraTaskSettings.TaskDeviceName;
            for (byte varNr = 0; varNr < VARS_PER_TASK; varNr++)
              {
                if ((Settings.TaskDeviceNumber[x] != 0) && (varNr < Device[DeviceIndex].ValueCount) && ExtraTaskSettings.TaskDeviceValueNames[varNr][0] !=0)
                {
                  if (varNr > 0)
                    reply += F("<TR><TD>");
                  reply += F("<TD>");
                  reply += ExtraTaskSettings.TaskDeviceValueNames[varNr];
                  reply += F("<TD>");
                  reply += String(UserVar[x * VARS_PER_TASK + varNr], ExtraTaskSettings.TaskDeviceValueDecimals[varNr]);
                }
              }
          }
      }
    }
    else
      return false; // unknown file that does not exist...
  }
  WebServer.send(200, "text/html", reply);
  return true;
}


//********************************************************************************
// Web Interface file list
//********************************************************************************
void handle_filelist() {
  if (!clientIPallowed()) return;
#if defined(ESP8266)
  navMenuIndex = 7;
  String fdelete = WebServer.arg(F("delete"));

  if (fdelete.length() > 0)
  {
    SPIFFS.remove(fdelete);
    // flashCount();
  }

  String reply = "";
  addHeader(true, reply);
  reply += F("<table border=1px frame='box' rules='all'><TH><TH>Filename:<TH>Size");

  fs::Dir dir = SPIFFS.openDir("");
  while (dir.next())
  {
    reply += F("<TR><TD>");
    if (dir.fileName() != FILE_CONFIG && dir.fileName() != FILE_SECURITY && dir.fileName() != FILE_NOTIFICATION)
    {
      reply += F("<a class='button link' href=\"filelist?delete=");
      reply += dir.fileName();
      reply += F("\">Del</a>");
    }

    reply += F("<TD><a href=\"");
    reply += dir.fileName();
    reply += F("\">");
    reply += dir.fileName();
    reply += F("</a>");
    fs::File f = dir.openFile("r");
    reply += F("<TD>");
    reply += f.size();
  }
  reply += F("</table></form>");
  reply += F("<BR><a class='button link' href=\"/upload\">Upload</a>");
  addFooter(reply);
  sendWebPage(F("TmplStd"), reply);
#endif
#if defined(ESP32)
  navMenuIndex = 7;
  String fdelete = WebServer.arg(F("delete"));

  if (fdelete.length() > 0)
  {
    SPIFFS.remove(fdelete);
    // flashCount();
  }

  String reply = "";
  addHeader(true, reply);
  reply += F("<table border=1px frame='box' rules='all'><TH><TH>Filename:<TH>Size");

  File root = SPIFFS.open("/");
  File file = root.openNextFile();
  while (file)
  {
    if(!file.isDirectory()){
      reply += F("<TR><TD>");
      if (file.name() != "/config.dat" && file.name() != "/security.dat" && file.name() != "/notification.dat")
      {
        reply += F("<a class='button link' href=\"filelist?delete=");
        reply += file.name();
        reply += F("\">Del</a>");
      }

      reply += F("<TD><a href=\"");
      reply += file.name();
      reply += F("\">");
      reply += file.name();
      reply += F("</a>");
      reply += F("<TD>");
      reply += file.size();
      file = root.openNextFile();
    }
  }
  reply += F("</table></form>");
  reply += F("<BR><a class='button link' href=\"/upload\">Upload</a>");
  addFooter(reply);
  sendWebPage(F("TmplStd"), reply);
#endif
}


//********************************************************************************
// Web Interface SD card file and directory list
//********************************************************************************
#ifdef FEATURE_SD
void handle_SDfilelist() {
  if (!clientIPallowed()) return;

  navMenuIndex = 7;
  String fdelete = "";
  String ddelete = "";
  String change_to_dir = "";
  String current_dir = "";
  String parent_dir = "";
  char SDcardDir[80];

  for (uint8_t i = 0; i < WebServer.args(); i++) {
    if (WebServer.argName(i) == "delete")
    {
      fdelete = WebServer.arg(i);
    }
    if (WebServer.argName(i) == "deletedir")
    {
      ddelete = WebServer.arg(i);
    }
    if (WebServer.argName(i) == "chgto")
    {
      change_to_dir = WebServer.arg(i);
    }
  }

  if (fdelete.length() > 0)
  {
    SD.remove((char*)fdelete.c_str());
  }
  if (ddelete.length() > 0)
  {
    SD.rmdir((char*)ddelete.c_str());
  }
  if (change_to_dir.length() > 0)
  {
    current_dir = change_to_dir;
  }
  else
  {
    current_dir = "/";
  }

  current_dir.toCharArray(SDcardDir, current_dir.length()+1);
  File root = SD.open(SDcardDir);
  root.rewindDirectory();
  File entry = root.openNextFile();
  parent_dir = current_dir;
  if (!current_dir.equals("/"))
  {
    /* calculate the position to remove
    /
    / current_dir = /dir1/dir2/   =>   parent_dir = /dir1/
    /                     ^ position to remove, second last index of "/" + 1
    /
    / current_dir = /dir1/   =>   parent_dir = /
    /                ^ position to remove, second last index of "/" + 1
    */
    parent_dir.remove(parent_dir.lastIndexOf("/", parent_dir.lastIndexOf("/") - 1) + 1);
  }

  String reply = "";
  addHeader(true, reply);
  String subheader = "SD Card: " + current_dir;
  addFormSubHeader(reply, subheader);
  reply += F("<BR>");
  reply += F("<table border=1px frame='box' rules='all'><TH>Action<TH>Name<TH>Size");
  reply += F("<TR><TD>");
  reply += F("<TD><a href=\"SDfilelist?chgto=");
  reply += parent_dir;
  reply += F("\">..");
  reply += F("</a>");
  reply += F("<TD>");
  while (entry)
  {
    if (entry.isDirectory())
    {
      char SDcardChildDir[80];
      reply += F("<TR><TD>");
      // take a look in the directory for entries
      String child_dir = current_dir + entry.name();
      child_dir.toCharArray(SDcardChildDir, child_dir.length()+1);
      File child = SD.open(SDcardChildDir);
      File dir_has_entry = child.openNextFile();
      // when the directory is empty, display the button to delete them
      if (!dir_has_entry)
      {
        reply += F("<a class='button link' onclick=\"return confirm('Delete this directory?')\" href=\"SDfilelist?deletedir=");
        reply += current_dir;
        reply += entry.name();
        reply += F("/");
        reply += F("&chgto=");
        reply += current_dir;
        reply += F("\">Del</a>");
      }
      reply += F("<TD><a href=\"SDfilelist?chgto=");
      reply += current_dir;
      reply += entry.name();
      reply += F("/");
      reply += F("\">");
      reply += entry.name();
      reply += F("</a>");
      reply += F("<TD>");
      reply += F("dir");
      dir_has_entry.close();
    }
    else
    {
      reply += F("<TR><TD>");
      if (entry.name() != String(F(FILE_CONFIG)).c_str() && entry.name() != String(F(FILE_SECURITY)).c_str())
      {
        reply += F("<a class='button link' onclick=\"return confirm('Delete this file?')\" href=\"SDfilelist?delete=");
        reply += current_dir;
        reply += entry.name();
        reply += F("&chgto=");
        reply += current_dir;
        reply += F("\">Del</a>");
      }
      reply += F("<TD><a href=\"");
      reply += current_dir;
      reply += entry.name();
      reply += F("\">");
      reply += entry.name();
      reply += F("</a>");
      reply += F("<TD>");
      reply += entry.size();
    }
    entry.close();
    entry = root.openNextFile();
  }
  root.close();
  reply += F("</table></form>");
  //reply += F("<BR><a class='button link' href=\"/upload\">Upload</a>");
  addFooter(reply);
  sendWebPage(F("TmplStd"), reply);
}
#endif


//********************************************************************************
// Web Interface handle other requests
//********************************************************************************
void handleNotFound() {

  if (wifiSetup)
  {
    WebServer.send(200, "text/html", "<meta HTTP-EQUIV='REFRESH' content='0; url=/setup'>");
    return;
  }

  if (!isLoggedIn()) return;
  if (loadFromFS(true, WebServer.uri())) return;
  if (loadFromFS(false, WebServer.uri())) return;
  String message = "URI: ";
  message += WebServer.uri();
  message += "\nMethod: ";
  message += (WebServer.method() == HTTP_GET) ? "GET" : "POST";
  message += "\nArguments: ";
  message += WebServer.args();
  message += "\n";
  for (uint8_t i = 0; i < WebServer.args(); i++) {
    message += " NAME:" + WebServer.argName(i) + "\n VALUE:" + WebServer.arg(i) + "\n";
  }
  WebServer.send(404, "text/plain", message);
}


//********************************************************************************
// Web Interface Setup Wizard
//********************************************************************************
void handle_setup() {
  // Do not check client IP range allowed.
  String reply = "";
  addHeader(false, reply);

  if (WiFi.status() == WL_CONNECTED)
  {
    addHtmlError(reply, SaveSettings());
    const IPAddress ip = WiFi.localIP();
    char host[20];
    formatIP(ip, host);
    reply += F("<BR>ESP is connected and using IP Address: <BR><h1>");
    reply += host;
    reply += F("</h1><BR><BR>Connect your laptop / tablet / phone<BR>back to your main Wifi network and<BR><BR>");
    reply += F("<a class='button' href='http://");
    reply += host;
    reply += F("/config'>Proceed to main config</a>");
    addFooter(reply);
    sendWebPage(F("TmplAP"), reply);

    wifiSetup = false;
    //WifiAPMode(false);  //this forces the iPhone to exit safari and this page was never displayed
    timerAPoff = millis() + 60000L;  //switch the AP off in 1 minute
    return;
  }

  static byte status = 0;
  static int n = 0;
  static byte refreshCount = 0;
  String ssid = WebServer.arg(F("ssid"));
  String other = WebServer.arg(F("other"));
  String password = WebServer.arg(F("pass"));

  if (other.length() != 0)
  {
    ssid = other;
  }

  // if ssid config not set and params are both provided
  if (status == 0 && ssid.length() != 0 && strcasecmp(SecuritySettings.WifiSSID, "ssid") == 0)
  {
    strncpy(SecuritySettings.WifiKey, password.c_str(), sizeof(SecuritySettings.WifiKey));
    strncpy(SecuritySettings.WifiSSID, ssid.c_str(), sizeof(SecuritySettings.WifiSSID));
    wifiSetupConnect = true;
    status = 1;
    refreshCount = 0;
  }

  reply += F("<h1>Wifi Setup wizard</h1><BR>");
  reply += F("<form name='frmselect' method='post'>");

  if (status == 0)  // first step, scan and show access points within reach...
  {
    if (n == 0)
      n = WiFi.scanNetworks();

    if (n == 0)
      reply += F("No Access Points found");
    else
    {
      for (int i = 0; i < n; ++i)
      {
        reply += F("<input type='radio' name='ssid' value='");
        reply += WiFi.SSID(i);
        reply += F("'");
        if (WiFi.SSID(i) == ssid)
          reply += F(" checked ");
        reply += F(">");
        reply += WiFi.SSID(i);
        reply += F("</input><br>");
      }
    }

    reply += F("<input type='radio' name='ssid' id='other_ssid' value='other' >other SSID:</input>");
    reply += F("<input type ='text' name='other' value='");
    reply += other;
    reply += F("'><br><br>");
    reply += F("Password: <input type ='text' name='pass' value='");
    reply += password;
    reply += F("'><br>");

    reply += F("<input type='submit' value='Connect'>");
  }

  if (status == 1)  // connecting stage...
  {
    if (refreshCount > 0)
    {
      status = 0;
      strncpy(SecuritySettings.WifiSSID, "ssid", sizeof(SecuritySettings.WifiSSID));
      SecuritySettings.WifiKey[0] = 0;
      reply += F("<a class=\"button\" href=\"setup\">Back to Setup</a>");
    }
    else
    {
      int wait = 20;
      if (refreshCount != 0)
        wait = 3;
      reply += F("Please wait for <h1 id=\"countdown\">20..</h1>");
      reply += F("<script type=\"text/JavaScript\">");
      reply += F("function timedRefresh(timeoutPeriod) {");
      reply += F("   var timer = setInterval(function() {");
      reply += F("   if (timeoutPeriod > 0) {");
      reply += F("       timeoutPeriod -= 1;");
      reply += F("       document.getElementById(\"countdown\").innerHTML = timeoutPeriod + \"..\" + \"<br />\";");
      reply += F("   } else {");
      reply += F("       clearInterval(timer);");
      reply += F("            window.location.href = window.location.href;");
      reply += F("       };");
      reply += F("   }, 1000);");
      reply += F("};");
      reply += F("timedRefresh(");
      reply += wait;
      reply += F(");");
      reply += F("</script>");
      reply += F("seconds while trying to connect");
    }
    refreshCount++;
  }

  reply += F("</form>");
  addFooter(reply);
  sendWebPage(F("TmplAP"), reply);
  delay(10);
}


//********************************************************************************
// Web Interface rules page
//********************************************************************************
void handle_rules() {
  if (!isLoggedIn()) return;
  static byte currentSet = 1;

  navMenuIndex = 5;
  String set = WebServer.arg(F("set"));
  byte rulesSet = 1;
  if (set.length() > 0)
  {
    rulesSet = set.toInt();
  }

  #if defined(ESP8266)
    String fileName = F("rules");
  #endif
  #if defined(ESP32)
    String fileName = F("/rules");
  #endif
  fileName += rulesSet;
  fileName += F(".txt");

  String reply = "";
  checkRAM(F("handle_rules"));

  addHeader(true, reply);

  if (WebServer.args() > 0)
  {
    if (currentSet == rulesSet) // only save when the dropbox was not used to change set
    {
      String rules = WebServer.arg(F("rules"));
      if (rules.length() > RULES_MAX_SIZE)
        reply += F("<span style=\"color:red\">Data was not saved, exceeds web editor limit!</span>");
      else
      {

        // if (RTC.flashDayCounter > MAX_FLASHWRITES_PER_DAY)
        // {
        //   String log = F("FS   : Daily flash write rate exceeded! (powercyle to reset this)");
        //   addLog(LOG_LEVEL_ERROR, log);
        //   reply += F("<span style=\"color:red\">Error saving to flash!</span>");
        // }
        // else
        // {
          fs::File f = SPIFFS.open(fileName, "w");
          if (f)
          {
            f.print(rules);
            f.close();
            // flashCount();
          }
        // }
      }
    }
    else // changed set, check if file exists and create new
    {
      if (!SPIFFS.exists(fileName))
      {
        fs::File f = SPIFFS.open(fileName, "w");
        f.close();
      }
    }
  }

  if (rulesSet != currentSet)
    currentSet = rulesSet;

  reply += F("<form name = 'frmselect' method = 'post'><table><TR><TH>Rules");

  byte choice = rulesSet;
  String options[RULESETS_MAX];
  int optionValues[RULESETS_MAX];
  for (byte x = 0; x < RULESETS_MAX; x++)
  {
    options[x] = F("Rules Set ");
    options[x] += x + 1;
    optionValues[x] = x + 1;
  }

  reply += F("<TR><TD>Edit: ");
  addSelector(reply, F("set"), RULESETS_MAX, options, optionValues, NULL, choice, true);
  addHelpButton(reply, F("Tutorial_Rules"));

  // load form data from flash

  int size = 0;
  fs::File f = SPIFFS.open(fileName, "r+");
  if (f)
  {
    size = f.size();
    if (size > RULES_MAX_SIZE)
      reply += F("<span style=\"color:red\">Filesize exceeds web editor limit!</span>");
    else
    {
      reply += F("<TR><TD><textarea name='rules' rows='15' cols='80' wrap='off'>");
      while (f.available())
      {
        String c((char)f.read());
        htmlEscape(c);
        reply += c;
      }
      reply += F("</textarea>");
    }
    f.close();
  }

  reply += F("<TR><TD>Current size: ");
  reply += size;
  reply += F(" characters (Max ");
  reply += RULES_MAX_SIZE;
  reply += F(")");

  addFormSeparator(reply);

  reply += F("<TR><TD>");
  addSubmitButton(reply);
  reply += F("</table></form>");
  addFooter(reply);
  sendWebPage(F("TmplStd"), reply);
}


//********************************************************************************
// Web Interface sysinfo page
//********************************************************************************
void handle_sysinfo() {
  if (!isLoggedIn()) return;

  int freeMem = ESP.getFreeHeap();
  String reply = "";
  reply.reserve(4096);
  addHeader(true, reply);
  reply += printWebString;
  reply += F("<form>");
  reply += F("<table><TR><TH width=120>System Info<TH>");

  reply += F("<TR><TD>Unit<TD>");
  reply += Settings.Unit;

  if (Settings.UseNTP)
  {

    reply += F("<TR><TD>Local Time<TD>");
    reply += getDateTimeString('-', ':', ' ');
  }

  reply += F("<TR><TD>Uptime<TD>");
  char strUpTime[40];
  int minutes = wdcounter / 2;
  int days = minutes / 1440;
  minutes = minutes % 1440;
  int hrs = minutes / 60;
  minutes = minutes % 60;
  sprintf_P(strUpTime, PSTR("%d days %d hours %d minutes"), days, hrs, minutes);
  reply += strUpTime;

  reply += F("<TR><TD>Load<TD>");
  if (wdcounter > 0)
  {
    reply += 100 - (100 * loopCounterLast / loopCounterMax);
    reply += F("% (LC=");
    reply += int(loopCounterLast / 30);
    reply += F(")");
  }

  reply += F("<TR><TD>Free Mem<TD>");
  reply += freeMem;
  reply += F(" (");
  reply += lowestRAM;
  reply += F(" - ");
  reply += lowestRAMfunction;
  reply += F(")");

  reply += F("<TR><TD>Boot<TD>");
  switch (lastBootCause)
  {
    case BOOT_CAUSE_MANUAL_REBOOT:
      reply += F("Manual reboot");
      break;
    case BOOT_CAUSE_DEEP_SLEEP: //nobody should ever see this, since it should sleep again right away.
      reply += F("Deep sleep");
      break;
    case BOOT_CAUSE_COLD_BOOT:
      reply += F("Cold boot");
      break;
    case BOOT_CAUSE_EXT_WD:
      reply += F("External Watchdog");
      break;
  }
  reply += F(" (");
  reply += RTC.bootCounter;
  reply += F(")");

  reply += F("<TR><TD colspan=2><H3>Network</H3></TD></TR>");

  if (WiFi.status() == WL_CONNECTED)
  {
    reply += F("<TR><TD>Wifi<TD>");
    #if defined(ESP8266)
      byte PHYmode = wifi_get_phy_mode();
    #endif
    #if defined(ESP32)
      byte PHYmode = 3; // wifi_get_phy_mode();
    #endif
    switch (PHYmode)
    {
      case 1:
        reply += F("802.11B");
        break;
      case 2:
        reply += F("802.11G");
        break;
      case 3:
        reply += F("802.11N");
        break;
    }
    reply += F(" (RSSI ");
    reply += WiFi.RSSI();
    reply += F(" dB)");
  }

  reply += F("<TR><TD>IP / subnet<TD>");
  reply += formatIP(WiFi.localIP());
  reply += F(" / ");
  reply += formatIP(WiFi.subnetMask());

  reply += F("<TR><TD>GW<TD>");
  reply += formatIP(WiFi.gatewayIP());

  {
    reply += F("<TR><TD>Client IP<TD>");
    WiFiClient client(WebServer.client());
    reply += formatIP(client.remoteIP());
  }

  reply += F("<TR><TD>Allowed IP Range<TD>");
  reply += describeAllowedIPrange();

  reply += F("<TR><TD>STA MAC<TD>");
  uint8_t mac[] = {0, 0, 0, 0, 0, 0};
  uint8_t* macread = WiFi.macAddress(mac);
  char macaddress[20];
  formatMAC(macread, macaddress);
  reply += macaddress;

  reply += F("<TR><TD>AP MAC<TD>");
  macread = WiFi.softAPmacAddress(mac);
  formatMAC(macread, macaddress);
  reply += macaddress;

  reply += F("<TR><TD colspan=2><H3>Firmware</H3></TD></TR>");

  reply += F("<TR><TD>Build<TD>");
  reply += BUILD;
  reply += F(" ");
  reply += F(BUILD_NOTES);
  #if defined(ESP8266)
    reply += F(" (core ");
    reply += ESP.getCoreVersion();
    reply += F(")");
  #endif

  reply += F("<TR><TD>GIT version<TD>");
  reply += BUILD_GIT;

  reply += F("<TR><TD>Plugins<TD>");
  reply += deviceCount + 1;

  #ifdef PLUGIN_BUILD_NORMAL
    reply += F(" [Normal]");
  #endif

  #ifdef PLUGIN_BUILD_TESTING
    reply += F(" [Testing]");
  #endif

  #ifdef PLUGIN_BUILD_DEV
    reply += F(" [Development]");
  #endif

  reply += F("<TR><TD colspan=2><H3>ESP board</H3></TD></TR>");

  reply += F("<TR><TD>ESP Chip ID<TD>");
  #if defined(ESP8266)
    reply += ESP.getChipId();
    reply += F(" (0x");
    String espChipId(ESP.getChipId(), HEX);
    espChipId.toUpperCase();
    reply += espChipId;
    reply += F(")");

    reply += F("<TR><TD>ESP Chip Freq:<TD>");
    reply += ESP.getCpuFreqMHz();
    reply += F(" MHz");
  #endif

  reply += F("<TR><TD colspan=2><H3>Storage</H3></TD></TR>");

  reply += F("<TR><TD>Flash Chip ID<TD>");
  #if defined(ESP8266)
    uint32_t flashChipId = ESP.getFlashChipId();
    // Set to HEX may be something like 0x1640E0.
    // Where manufacturer is 0xE0 and device is 0x4016.
    reply += F("Vendor: 0x");
    String flashVendor(flashChipId & 0xFF, HEX);
    flashVendor.toUpperCase();
    reply += flashVendor;
    reply += F(" Device: 0x");
    uint32_t flashDevice = (flashChipId & 0xFF00) | ((flashChipId >> 16) & 0xFF);
    String flashDeviceString(flashDevice, HEX);
    flashDeviceString.toUpperCase();
    reply += flashDeviceString;
  #endif
  uint32_t realSize = 0;
  #if defined(ESP8266)
    realSize = ESP.getFlashChipRealSize(); //ESP.getFlashChipSize();
  #endif
  #if defined(ESP32)
    realSize = ESP.getFlashChipSize();
  #endif
  uint32_t ideSize = ESP.getFlashChipSize();

  reply += F("<TR><TD>Flash Chip Real Size:<TD>");
  reply += realSize / 1024;
  reply += F(" kB");

  reply += F("<TR><TD>Flash IDE Size:<TD>");
  reply += ideSize / 1024;
  reply += F(" kB");

  // Please check what is supported for the ESP32
  #if defined(ESP8266)
    reply += F("<TR><TD>Flash IDE speed:<TD>");
    reply += ESP.getFlashChipSpeed() / 1000000;
    reply += F(" MHz");

    FlashMode_t ideMode = ESP.getFlashChipMode();
    reply += F("<TR><TD>Flash IDE mode:<TD>");
    switch (ideMode) {
      case FM_QIO:  reply += F("QIO");  break;
      case FM_QOUT: reply += F("QOUT"); break;
      case FM_DIO:  reply += F("DIO");  break;
      case FM_DOUT: reply += F("DOUT"); break;
      default:
         reply += F("Unknown"); break;
    }
  #endif

  reply += F("<TR><TD>Flash Writes<TD>");
  reply += RTC.flashDayCounter;
  reply += F(" daily / ");
  reply += RTC.flashCounter;
  reply += F(" boot");

  reply += F("<TR><TD>Sketch Size<TD>");
  #if defined(ESP8266)
  reply += ESP.getSketchSize() / 1024;
  reply += F(" kB (");
  reply += ESP.getFreeSketchSpace() / 1024;
  reply += F(" kB free)");
  #endif

  reply += F("</table></form>");
  addFooter(reply);
  sendWebPage(F("TmplStd"), reply);
}


//********************************************************************************
// URNEncode char string to string object
//********************************************************************************
String URLEncode(const char* msg)
{
  const char *hex = "0123456789abcdef";
  String encodedMsg = "";

  while (*msg != '\0') {
    if ( ('a' <= *msg && *msg <= 'z')
         || ('A' <= *msg && *msg <= 'Z')
         || ('0' <= *msg && *msg <= '9')
         || ('-' == *msg) || ('_' == *msg)
         || ('.' == *msg) || ('~' == *msg) ) {
      encodedMsg += *msg;
    } else {
      encodedMsg += '%';
      encodedMsg += hex[*msg >> 4];
      encodedMsg += hex[*msg & 15];
    }
    msg++;
  }
  return encodedMsg;
}


String getControllerSymbol(byte index)
{
  String ret = F("&#");
  ret += 10102 + index;
  ret += F(";");
  return ret;
}

String getValueSymbol(byte index)
{
  String ret = F("&#");
  ret += 10112 + index;
  ret += F(";");
  return ret;
}<|MERGE_RESOLUTION|>--- conflicted
+++ resolved
@@ -1598,13 +1598,9 @@
 
     reply += F("<TH>Task<TH>Enabled<TH>Device<TH>Name<TH>Port<TH>Ctr (IDX)<TH>GPIO<TH>Values");
 
-<<<<<<< HEAD
     String deviceName;
 
     for (byte x = (page - 1) * TASKS_PER_PAGE; x < ((page) * TASKS_PER_PAGE); x++)
-=======
-    for (byte x = (page - 1) * 4; x < ((page) * 4); x++)
->>>>>>> 6e760cd2
     {
       reply += F("<TR><TD>");
       reply += F("<a class='button link' href=\"devices?index=");
@@ -1846,13 +1842,8 @@
 
       if (Device[DeviceIndex].TimerOption)
       {
-<<<<<<< HEAD
-        //FIXME: shouldn't the max be ULONG_MAX because Settings.TaskDeviceTimer is an unsigned long? addFormNumericBox only supports ints for min and max specification
-        addFormNumericBox(reply, F("Delay"), F("TDT"), Settings.TaskDeviceTimer[index - 1], 0, 65535);   //="taskdevicetimer"
-=======
-        //FIXME: shoudnt the max be ULONG_MAX because Settings.TaskDeviceTimer is an unsigned long? addFormNumericBox only supports ints for min and max specification
+        //FIXME: shoudn't the max be ULONG_MAX because Settings.TaskDeviceTimer is an unsigned long? addFormNumericBox only supports ints for min and max specification
         addFormNumericBox(reply, F("Delay"), F("TDT"), Settings.TaskDeviceTimer[taskIndex], 0, 65535);   //="taskdevicetimer"
->>>>>>> 6e760cd2
         addUnit(reply, F("sec"));
         if (Device[DeviceIndex].TimerOptional)
           reply += F(" (Optional for this Device)");
