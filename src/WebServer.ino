--- conflicted
+++ resolved
@@ -4717,7 +4717,7 @@
      TXBuffer += formatIP(client.remoteIP());
   }
 
-<<<<<<< HEAD
+
    TXBuffer += F("<TR><TD>Allowed IP Range<TD>");
    TXBuffer += describeAllowedIPrange();
 
@@ -4730,22 +4730,7 @@
   TXBuffer += F(")");
  
   TXBuffer += F("<TR><TD>STA MAC<TD>");
-=======
-  reply += F("<TR><TD>Allowed IP Range<TD>");
-  reply += describeAllowedIPrange();
-
-#if defined(ESP8266)
-  reply += F("<TR><TD>Serial Port available:<TD>");
-  reply += String(SerialAvailableForWrite());
-  reply += F(" (");
-  reply += Serial.availableForWrite();
-  reply += F(" , ");
-  reply += Serial.available();
-  reply += F(")");
-#endif
-
-  reply += F("<TR><TD>STA MAC:<TD>");
->>>>>>> ae077de7
+
   uint8_t mac[] = {0, 0, 0, 0, 0, 0};
   uint8_t* macread = WiFi.macAddress(mac);
   char macaddress[20];
