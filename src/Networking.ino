// Generic Networking routines
// Syslog
// UDP system messaging
// SSDP
  #if LWIP_VERSION_MAJOR == 2
   #define IP2STR(addr) (uint8_t)((uint32_t)addr &  0xFF), (uint8_t)(((uint32_t)addr >> 8) &  0xFF), (uint8_t)(((uint32_t)addr >> 16) &  0xFF), (uint8_t)(((uint32_t)addr >> 24) &  0xFF)
  #endif  
 
 

/*********************************************************************************************\
   Syslog client
  \*********************************************************************************************/
void syslog(const char *message)
{
  if (Settings.Syslog_IP[0] != 0 && WiFi.status() == WL_CONNECTED)
  {
    IPAddress broadcastIP(Settings.Syslog_IP[0], Settings.Syslog_IP[1], Settings.Syslog_IP[2], Settings.Syslog_IP[3]);
    portUDP.beginPacket(broadcastIP, 514);
    char str[256];
    str[0] = 0;
<<<<<<< HEAD
    snprintf_P(str, sizeof(str), PSTR("<7>ESP Unit: %u : %s"), Settings.Unit, message);
    #if defined(ESP8266)
      portUDP.write(str);
    #endif
=======
	// An RFC3164 compliant message must be formated like :  "<PRIO>[TimeStamp ]Hostname TaskName: Message"	

	// Using Settings.Name as the Hostname (Hostname must NOT content space)
    snprintf_P(str, sizeof(str), PSTR("<7>%s EspEasy: %s"), Settings.Name, message);

	// Using Setting.Unit to build a Hostname
    //snprintf_P(str, sizeof(str), PSTR("<7>EspEasy_%u ESP: %s"), Settings.Unit, message);

    portUDP.write(str);
>>>>>>> 712a5e80
    portUDP.endPacket();
  }
}


/*********************************************************************************************\
   Structs for UDP messaging
  \*********************************************************************************************/
struct infoStruct
{
  byte header = 255;
  byte ID = 3;
  byte sourcelUnit;
  byte destUnit;
  byte sourceTaskIndex;
  byte destTaskIndex;
  byte deviceNumber;
  char taskName[26];
  char ValueNames[VARS_PER_TASK][26];
};

struct dataStruct
{
  byte header = 255;
  byte ID = 5;
  byte sourcelUnit;
  byte destUnit;
  byte sourceTaskIndex;
  byte destTaskIndex;
  float Values[VARS_PER_TASK];
};

//TODO: add sysinfoStruct

/*********************************************************************************************\
   Check UDP messages (ESPEasy propiertary protocol)
  \*********************************************************************************************/
boolean runningUPDCheck = false;
void checkUDP()
{
  if (Settings.UDPPort == 0)
    return;

  if (runningUPDCheck)
    return;

  runningUPDCheck = true;

  // UDP events
  int packetSize = portUDP.parsePacket();
  if (packetSize)
  {
    statusLED(true);

    IPAddress remoteIP = portUDP.remoteIP();
    if (portUDP.remotePort() == 123)
    {
      // unexpected NTP reply, drop for now...
      runningUPDCheck = false;
      return;
    }
    char packetBuffer[128];
    int len = portUDP.read(packetBuffer, 128);

    if (packetBuffer[0] != 255)
    {
      packetBuffer[len] = 0;
      addLog(LOG_LEVEL_DEBUG, packetBuffer);
      struct EventStruct TempEvent;
      String request = packetBuffer;
      parseCommandString(&TempEvent, request);
      TempEvent.Source = VALUE_SOURCE_SYSTEM;
      if (!PluginCall(PLUGIN_WRITE, &TempEvent, request))
        ExecuteCommand(VALUE_SOURCE_SYSTEM, packetBuffer);
    }
    else
    {
      if (packetBuffer[1] > 1 && packetBuffer[1] < 6)
      {
        String log = (F("UDP  : Sensor msg "));
        for (byte x = 1; x < 6; x++)
        {
          log += " ";
          log += (int)packetBuffer[x];
        }
        addLog(LOG_LEVEL_DEBUG_MORE, log);
      }

      // binary data!
      switch (packetBuffer[1])
      {

        //TODO: use a nice struct for it
        case 1: // sysinfo message
          {
            byte mac[6];
            byte ip[4];
            byte unit = packetBuffer[12];
            for (byte x = 0; x < 6; x++)
              mac[x] = packetBuffer[x + 2];
            for (byte x = 0; x < 4; x++)
              ip[x] = packetBuffer[x + 8];

            if (unit < UNIT_MAX)
            {
              for (byte x = 0; x < 4; x++)
                Nodes[unit].ip[x] = packetBuffer[x + 8];
              Nodes[unit].age = 0; // reset 'age counter'
              if (len >20) // extended packet size
              {
                Nodes[unit].build = packetBuffer[13] + 256*packetBuffer[14];
                if (Nodes[unit].nodeName==0)
                    Nodes[unit].nodeName =  (char *)malloc(26);
                memcpy(Nodes[unit].nodeName,(byte*)packetBuffer+15,25);
                Nodes[unit].nodeName[25]=0;
                Nodes[unit].nodeType = packetBuffer[40];
              }
            }

            char macaddress[20];
            formatMAC(mac, macaddress);
            char ipaddress[20];
            formatIP(ip, ipaddress);
            char log[80];
            sprintf_P(log, PSTR("UDP  : %s,%s,%u"), macaddress, ipaddress, unit);
            addLog(LOG_LEVEL_DEBUG_MORE, log);
            break;
          }

        case 2: // sensor info pull request
          {
            SendUDPTaskInfo(packetBuffer[2], packetBuffer[5], packetBuffer[4]);
            break;
          }

        case 3: // sensor info
          {
            if (Settings.GlobalSync)
            {
              struct infoStruct infoReply;
              memcpy((byte*)&infoReply, (byte*)&packetBuffer, sizeof(infoStruct));

              // to prevent flash wear out (bugs in communication?) we can only write to an empty task
              // so it will write only once and has to be cleared manually through webgui
              if (Settings.TaskDeviceNumber[infoReply.destTaskIndex] == 0)
              {
                Settings.TaskDeviceNumber[infoReply.destTaskIndex] = infoReply.deviceNumber;
                Settings.TaskDeviceDataFeed[infoReply.destTaskIndex] = 1;  // remote feed
                for (byte x=0; x < CONTROLLER_MAX; x++)
                  Settings.TaskDeviceSendData[x][infoReply.destTaskIndex] = false;
                strcpy(ExtraTaskSettings.TaskDeviceName, infoReply.taskName);
                for (byte x = 0; x < VARS_PER_TASK; x++)
                  strcpy( ExtraTaskSettings.TaskDeviceValueNames[x], infoReply.ValueNames[x]);
                SaveTaskSettings(infoReply.destTaskIndex);
                SaveSettings();
              }
            }
            break;
          }

        case 4: // sensor data pull request
          {
            SendUDPTaskData(packetBuffer[2], packetBuffer[5], packetBuffer[4]);
            break;
          }

        case 5: // sensor data
          {
            if (Settings.GlobalSync)
            {
              struct dataStruct dataReply;
              memcpy((byte*)&dataReply, (byte*)&packetBuffer, sizeof(dataStruct));

              // only if this task has a remote feed, update values
              if (Settings.TaskDeviceDataFeed[dataReply.destTaskIndex] != 0)
              {
                for (byte x = 0; x < VARS_PER_TASK; x++)
                {
                  UserVar[dataReply.destTaskIndex * VARS_PER_TASK + x] = dataReply.Values[x];
                }
                if (Settings.UseRules)
                  createRuleEvents(dataReply.destTaskIndex);
              }
            }
            break;
          }

        default:
          {
            struct EventStruct TempEvent;
            TempEvent.Data = (byte*)packetBuffer;
            TempEvent.Par1 = remoteIP[3];
            PluginCall(PLUGIN_UDP_IN, &TempEvent, dummyString);
            break;
          }
      }
    }
  }
  #if defined(ESP32) // testing
    portUDP.flush();
  #endif
  runningUPDCheck = false;
}


/*********************************************************************************************\
   Send task info using UDP message
  \*********************************************************************************************/
void SendUDPTaskInfo(byte destUnit, byte sourceTaskIndex, byte destTaskIndex)
{
  if (WiFi.status() != WL_CONNECTED) {
    return;
  }
  struct infoStruct infoReply;
  infoReply.sourcelUnit = Settings.Unit;
  infoReply.sourceTaskIndex = sourceTaskIndex;
  infoReply.destTaskIndex = destTaskIndex;
  LoadTaskSettings(infoReply.sourceTaskIndex);
  infoReply.deviceNumber = Settings.TaskDeviceNumber[infoReply.sourceTaskIndex];
  strcpy(infoReply.taskName, ExtraTaskSettings.TaskDeviceName);
  for (byte x = 0; x < VARS_PER_TASK; x++)
    strcpy(infoReply.ValueNames[x], ExtraTaskSettings.TaskDeviceValueNames[x]);

  byte firstUnit = 1;
  byte lastUnit = UNIT_MAX - 1;
  if (destUnit != 0)
  {
    firstUnit = destUnit;
    lastUnit = destUnit;
  }
  for (byte x = firstUnit; x <= lastUnit; x++)
  {
    infoReply.destUnit = x;
    sendUDP(x, (byte*)&infoReply, sizeof(infoStruct));
    delay(10);
  }
  delay(50);
}


/*********************************************************************************************\
   Send task data using UDP message
  \*********************************************************************************************/
void SendUDPTaskData(byte destUnit, byte sourceTaskIndex, byte destTaskIndex)
{
  if (WiFi.status() != WL_CONNECTED) {
    return;
  }
  struct dataStruct dataReply;
  dataReply.sourcelUnit = Settings.Unit;
  dataReply.sourceTaskIndex = sourceTaskIndex;
  dataReply.destTaskIndex = destTaskIndex;
  for (byte x = 0; x < VARS_PER_TASK; x++)
    dataReply.Values[x] = UserVar[dataReply.sourceTaskIndex * VARS_PER_TASK + x];

  byte firstUnit = 1;
  byte lastUnit = UNIT_MAX - 1;
  if (destUnit != 0)
  {
    firstUnit = destUnit;
    lastUnit = destUnit;
  }
  for (byte x = firstUnit; x <= lastUnit; x++)
  {
    dataReply.destUnit = x;
    sendUDP(x, (byte*) &dataReply, sizeof(dataStruct));
    delay(10);
  }
  delay(50);
}


/*********************************************************************************************\
   Send event using UDP message
  \*********************************************************************************************/
void SendUDPCommand(byte destUnit, char* data, byte dataLength)
{
  if (WiFi.status() != WL_CONNECTED) {
    return;
  }
  byte firstUnit = 1;
  byte lastUnit = UNIT_MAX - 1;
  if (destUnit != 0)
  {
    firstUnit = destUnit;
    lastUnit = destUnit;
  }
  for (int x = firstUnit; x <= lastUnit; x++)
  {
    sendUDP(x, (byte*)data, dataLength);
    delay(10);
  }
  delay(50);
}


/*********************************************************************************************\
   Send UDP message (unit 255=broadcast)
  \*********************************************************************************************/
void sendUDP(byte unit, byte* data, byte size)
{
  if (WiFi.status() != WL_CONNECTED) {
    return;
  }
  if (unit != 255)
    if (Nodes[unit].ip[0] == 0)
      return;
  String log = "UDP  : Send UDP message to ";
  log += unit;
  addLog(LOG_LEVEL_DEBUG_MORE, log);

  statusLED(true);

  IPAddress remoteNodeIP;
  if (unit == 255)
    remoteNodeIP = {255,255,255,255};
  else
    remoteNodeIP = Nodes[unit].ip;
  portUDP.beginPacket(remoteNodeIP, Settings.UDPPort);
  portUDP.write(data, size);
  portUDP.endPacket();
}


/*********************************************************************************************\
   Refresh aging for remote units, drop if too old...
  \*********************************************************************************************/
void refreshNodeList()
{
  for (byte counter = 0; counter < UNIT_MAX; counter++)
  {
    if (Nodes[counter].ip[0] != 0)
    {
      Nodes[counter].age++;  // increment age counter
      if (Nodes[counter].age > 10) // if entry to old, clear this node ip from the list.
        for (byte x = 0; x < 4; x++)
          Nodes[counter].ip[x] = 0;
    }
  }
}

/*********************************************************************************************\
   Broadcast system info to other nodes. (to update node lists)
  \*********************************************************************************************/
void sendSysInfoUDP(byte repeats)
{
  char log[80];
  if (Settings.UDPPort == 0 || WiFi.status() != WL_CONNECTED)
    return;

  // TODO: make a nice struct of it and clean up
  // 1 byte 'binary token 255'
  // 1 byte id '1'
  // 6 byte mac
  // 4 byte ip
  // 1 byte unit
  // 2 byte build
  // 25 char name
  // 1 byte node type id

  // send my info to the world...
  strcpy_P(log, PSTR("UDP  : Send Sysinfo message"));
  addLog(LOG_LEVEL_DEBUG_MORE, log);
  for (byte counter = 0; counter < repeats; counter++)
  {
    uint8_t mac[] = {0, 0, 0, 0, 0, 0};
    uint8_t* macread = WiFi.macAddress(mac);
    byte data[80];
    data[0] = 255;
    data[1] = 1;
    for (byte x = 0; x < 6; x++)
      data[x + 2] = macread[x];
    IPAddress ip = WiFi.localIP();
    for (byte x = 0; x < 4; x++)
      data[x + 8] = ip[x];
    data[12] = Settings.Unit;
    data[13] = Settings.Build & 0xff;
    data[14] = Settings.Build >> 8;
    memcpy((byte*)data+15,Settings.Name,25);
    data[40] = NODE_TYPE_ID;
    statusLED(true);

    IPAddress broadcastIP(255, 255, 255, 255);
    portUDP.beginPacket(broadcastIP, Settings.UDPPort);
    portUDP.write(data, 80);
    portUDP.endPacket();
    if (counter < (repeats - 1))
      delay(500);
  }

  // store my own info also in the list...
  if (Settings.Unit < UNIT_MAX)
  {
    IPAddress ip = WiFi.localIP();
    for (byte x = 0; x < 4; x++)
      Nodes[Settings.Unit].ip[x] = ip[x];
    Nodes[Settings.Unit].age = 0;
    Nodes[Settings.Unit].build = Settings.Build;
    Nodes[Settings.Unit].nodeType = NODE_TYPE_ID;
  }
}

#if defined(ESP8266)
/********************************************************************************************\
  Respond to HTTP XML requests for SSDP information
  \*********************************************************************************************/
void SSDP_schema(WiFiClient &client) {
  if (WiFi.status() != WL_CONNECTED) {
    return;
  }

  const IPAddress ip = WiFi.localIP();
  const uint32_t chipId = ESP.getChipId();
  char uuid[64];
  sprintf_P(uuid, PSTR("38323636-4558-4dda-9188-cda0e6%02x%02x%02x"),
            (uint16_t) ((chipId >> 16) & 0xff),
            (uint16_t) ((chipId >>  8) & 0xff),
            (uint16_t)   chipId        & 0xff  );

  String ssdp_schema = F(
                         "HTTP/1.1 200 OK\r\n"
                         "Content-Type: text/xml\r\n"
                         "Connection: close\r\n"
                         "Access-Control-Allow-Origin: *\r\n"
                         "\r\n"
                         "<?xml version=\"1.0\"?>"
                         "<root xmlns=\"urn:schemas-upnp-org:device-1-0\">"
                         "<specVersion>"
                         "<major>1</major>"
                         "<minor>0</minor>"
                         "</specVersion>"
                         "<URLBase>http://");
  ssdp_schema += formatIP(ip);
  ssdp_schema += F(":80/</URLBase>"
                   "<device>"
                   "<deviceType>urn:schemas-upnp-org:device:BinaryLight:1</deviceType>"
                   "<friendlyName>");
  ssdp_schema += Settings.Name;
  ssdp_schema += F("</friendlyName>"
                   "<presentationURL>/</presentationURL>"
                   "<serialNumber>");
  ssdp_schema += ESP.getChipId();
  ssdp_schema += F("</serialNumber>"
                   "<modelName>ESP Easy</modelName>"
                   "<modelNumber>");
  ssdp_schema += BUILD_GIT;
  ssdp_schema += F("</modelNumber>"
                   "<modelURL>http://www.letscontrolit.com</modelURL>"
                   "<manufacturer>http://www.letscontrolit.com</manufacturer>"
                   "<manufacturerURL>http://www.letscontrolit.com</manufacturerURL>"
                   "<UDN>uuid:");
  ssdp_schema += uuid;
  ssdp_schema += F("</UDN></device>"
                   "</root>\r\n"
                   "\r\n");

  client.printf(ssdp_schema.c_str());
}


/********************************************************************************************\
  Global SSDP stuff
  \*********************************************************************************************/
typedef enum {
  NONE,
  SEARCH,
  NOTIFY
} ssdp_method_t;

UdpContext* _server;

IPAddress _respondToAddr;
uint16_t  _respondToPort;

bool _pending;
unsigned short _delay;
unsigned long _process_time;
unsigned long _notify_time;

#define SSDP_INTERVAL     1200
#define SSDP_PORT         1900
#define SSDP_METHOD_SIZE  10
#define SSDP_URI_SIZE     2
#define SSDP_BUFFER_SIZE  64
#define SSDP_MULTICAST_TTL 2

static const IPAddress SSDP_MULTICAST_ADDR(239, 255, 255, 250);


/********************************************************************************************\
  Launch SSDP listener and send initial notify
  \*********************************************************************************************/
bool SSDP_begin() {
  _pending = false;

  if (_server) {
    _server->unref();
    _server = 0;
  }

  _server = new UdpContext;
  _server->ref();

  ip_addr_t ifaddr;
  ifaddr.addr = WiFi.localIP();
  ip_addr_t multicast_addr;
  multicast_addr.addr = (uint32_t) SSDP_MULTICAST_ADDR;
  if (igmp_joingroup(&ifaddr, &multicast_addr) != ERR_OK ) {
    return false;
  }

  if (!_server->listen(*IP_ADDR_ANY, SSDP_PORT)) {
    return false;
  }

  _server->setMulticastInterface(ifaddr);
  _server->setMulticastTTL(SSDP_MULTICAST_TTL);
  _server->onRx(&SSDP_update);
  if (!_server->connect(multicast_addr, SSDP_PORT)) {
    return false;
  }

  SSDP_update();

  return true;
}


/********************************************************************************************\
  Send SSDP messages (notify & responses)
  \*********************************************************************************************/
void SSDP_send(byte method) {
  char buffer[1460];
  uint32_t ip = WiFi.localIP();

  uint32_t chipId = ESP.getChipId();

  char uuid[64];
  sprintf_P(uuid, PSTR("38323636-4558-4dda-9188-cda0e6%02x%02x%02x"),
            (uint16_t) ((chipId >> 16) & 0xff),
            (uint16_t) ((chipId >>  8) & 0xff),
            (uint16_t)   chipId        & 0xff  );

  String _ssdp_response_template = F(
                                     "HTTP/1.1 200 OK\r\n"
                                     "EXT:\r\n"
                                     "ST: upnp:rootdevice\r\n");

  String _ssdp_notify_template = F(
                                   "NOTIFY * HTTP/1.1\r\n"
                                   "HOST: 239.255.255.250:1900\r\n"
                                   "NT: upnp:rootdevice\r\n"
                                   "NTS: ssdp:alive\r\n");

  String _ssdp_packet_template = F(
                                   "%s" // _ssdp_response_template / _ssdp_notify_template
                                   "CACHE-CONTROL: max-age=%u\r\n" // SSDP_INTERVAL
                                   "SERVER: Arduino/1.0 UPNP/1.1 ESPEasy/%u\r\n" // _modelNumber
                                   "USN: uuid:%s\r\n" // _uuid
                                   "LOCATION: http://%u.%u.%u.%u:80/ssdp.xml\r\n" // WiFi.localIP(),
                                   "\r\n");

  int len = snprintf(buffer, sizeof(buffer),
                     _ssdp_packet_template.c_str(),
                     (method == 0) ? _ssdp_response_template.c_str() : _ssdp_notify_template.c_str(),
                     SSDP_INTERVAL,
                     Settings.Build,
                     uuid,
                     IP2STR(&ip)
                    );

  _server->append(buffer, len);

  ip_addr_t remoteAddr;
  uint16_t remotePort;
  if (method == 0) {
    remoteAddr.addr = _respondToAddr;
    remotePort = _respondToPort;
  } else {
    remoteAddr.addr = SSDP_MULTICAST_ADDR;
    remotePort = SSDP_PORT;
  }
  _server->send(&remoteAddr, remotePort);
  statusLED(true);
}


/********************************************************************************************\
  SSDP message processing
  \*********************************************************************************************/
void SSDP_update() {

  if (!_pending && _server->next()) {
    ssdp_method_t method = NONE;

    _respondToAddr = _server->getRemoteAddress();
    _respondToPort = _server->getRemotePort();

    typedef enum {METHOD, URI, PROTO, KEY, VALUE, ABORT} states;
    states state = METHOD;

    typedef enum {START, MAN, ST, MX} headers;
    headers header = START;

    uint8_t cursor = 0;
    uint8_t cr = 0;

    char buffer[SSDP_BUFFER_SIZE] = {0};

    while (_server->getSize() > 0) {
      char c = _server->read();

      (c == '\r' || c == '\n') ? cr++ : cr = 0;

      switch (state) {
        case METHOD:
          if (c == ' ') {
            if (strcmp_P(buffer, PSTR("M-SEARCH")) == 0) method = SEARCH;
            else if (strcmp_P(buffer, PSTR("NOTIFY")) == 0) method = NOTIFY;

            if (method == NONE) state = ABORT;
            else state = URI;
            cursor = 0;

          } else if (cursor < SSDP_METHOD_SIZE - 1) {
            buffer[cursor++] = c;
            buffer[cursor] = '\0';
          }
          break;
        case URI:
          if (c == ' ') {
            if (strcmp(buffer, "*")) state = ABORT;
            else state = PROTO;
            cursor = 0;
          } else if (cursor < SSDP_URI_SIZE - 1) {
            buffer[cursor++] = c;
            buffer[cursor] = '\0';
          }
          break;
        case PROTO:
          if (cr == 2) {
            state = KEY;
            cursor = 0;
          }
          break;
        case KEY:
          if (cr == 4) {
            _pending = true;
            _process_time = millis();
          }
          else if (c == ' ') {
            cursor = 0;
            state = VALUE;
          }
          else if (c != '\r' && c != '\n' && c != ':' && cursor < SSDP_BUFFER_SIZE - 1) {
            buffer[cursor++] = c;
            buffer[cursor] = '\0';
          }
          break;
        case VALUE:
          if (cr == 2) {
            switch (header) {
              case START:
                break;
              case MAN:
                break;
              case ST:
                if (strcmp_P(buffer, PSTR("ssdp:all"))) {
                  state = ABORT;
                }
                // if the search type matches our type, we should respond instead of ABORT
                if (strcmp_P(buffer, PSTR("urn:schemas-upnp-org:device:BinaryLight:1")) == 0) {
                  _pending = true;
                  _process_time = millis();
                  state = KEY;
                }
                break;
              case MX:
                _delay = random(0, atoi(buffer)) * 1000L;
                break;
            }

            if (state != ABORT) {
              state = KEY;
              header = START;
              cursor = 0;
            }
          } else if (c != '\r' && c != '\n') {
            if (header == START) {
              if (strncmp(buffer, "MA", 2) == 0) header = MAN;
              else if (strcmp(buffer, "ST") == 0) header = ST;
              else if (strcmp(buffer, "MX") == 0) header = MX;
            }

            if (cursor < SSDP_BUFFER_SIZE - 1) {
              buffer[cursor++] = c;
              buffer[cursor] = '\0';
            }
          }
          break;
        case ABORT:
          _pending = false; _delay = 0;
          break;
      }
    }
  }

  if (_pending && timeOutReached(_process_time + _delay)) {
    _pending = false; _delay = 0;
    SSDP_send(NONE);
  } else if (_notify_time == 0 || timeOutReached(_notify_time + (SSDP_INTERVAL * 1000L))) {
    _notify_time = millis();
    SSDP_send(NOTIFY);
  }

  if (_pending) {
    while (_server->next())
      _server->flush();
  }

}
#endif<|MERGE_RESOLUTION|>--- conflicted
+++ resolved
@@ -4,9 +4,9 @@
 // SSDP
   #if LWIP_VERSION_MAJOR == 2
    #define IP2STR(addr) (uint8_t)((uint32_t)addr &  0xFF), (uint8_t)(((uint32_t)addr >> 8) &  0xFF), (uint8_t)(((uint32_t)addr >> 16) &  0xFF), (uint8_t)(((uint32_t)addr >> 24) &  0xFF)
-  #endif  
- 
- 
+  #endif
+
+
 
 /*********************************************************************************************\
    Syslog client
@@ -19,12 +19,6 @@
     portUDP.beginPacket(broadcastIP, 514);
     char str[256];
     str[0] = 0;
-<<<<<<< HEAD
-    snprintf_P(str, sizeof(str), PSTR("<7>ESP Unit: %u : %s"), Settings.Unit, message);
-    #if defined(ESP8266)
-      portUDP.write(str);
-    #endif
-=======
 	// An RFC3164 compliant message must be formated like :  "<PRIO>[TimeStamp ]Hostname TaskName: Message"	
 
 	// Using Settings.Name as the Hostname (Hostname must NOT content space)
@@ -34,7 +28,6 @@
     //snprintf_P(str, sizeof(str), PSTR("<7>EspEasy_%u ESP: %s"), Settings.Unit, message);
 
     portUDP.write(str);
->>>>>>> 712a5e80
     portUDP.endPacket();
   }
 }
