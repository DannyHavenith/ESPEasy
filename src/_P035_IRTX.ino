#ifdef USES_P035
//#######################################################################################################
//#################################### Plugin 035: Output IR ############################################
//#######################################################################################################

#ifdef ESP8266  // Needed for precompile issues.
#include <IRremoteESP8266.h>
#endif
#include <IRsend.h>
#include <IRutils.h>

IRsend *Plugin_035_irSender;


#define PLUGIN_035
#define PLUGIN_ID_035         35
#define PLUGIN_NAME_035       "Communication - IR Transmit"
#define STATE_SIZE_MAX        53U
#define PRONTO_MIN_LENGTH     6U

#define from_32hex(c) ((((c) | ('A' ^ 'a')) - '0') % 39)

boolean Plugin_035(byte function, struct EventStruct *event, String& string)
{
  boolean success = false;

  switch (function)
  {
    case PLUGIN_DEVICE_ADD:
      {
        Device[++deviceCount].Number = PLUGIN_ID_035;
        Device[deviceCount].Type = DEVICE_TYPE_SINGLE;
        Device[deviceCount].SendDataOption = false;
        break;
      }

    case PLUGIN_GET_DEVICENAME:
      {
        string = F(PLUGIN_NAME_035);
        break;
      }

    case PLUGIN_GET_DEVICEVALUENAMES:
      {
        break;
      }

    case PLUGIN_GET_DEVICEGPIONAMES:
      {
        event->String1 = formatGpioName_output("LED");
        break;
      }

    case PLUGIN_INIT:
      {
        int irPin = Settings.TaskDevicePin1[event->TaskIndex];
        if (Plugin_035_irSender == 0 && irPin != -1)
        {
          addLog(LOG_LEVEL_INFO, F("INIT: IR TX"));
          Plugin_035_irSender = new IRsend(irPin);
          Plugin_035_irSender->begin(); // Start the sender
        }
        if (Plugin_035_irSender != 0 && irPin == -1)
        {
          addLog(LOG_LEVEL_INFO, F("INIT: IR TX Removed"));
          delete Plugin_035_irSender;
          Plugin_035_irSender = 0;
        }
        success = true;
        break;
      }

    case PLUGIN_WRITE:
      {
        String IrType;
        uint64_t IrCode=0;
        unsigned int IrBits=0;
        //char log[120];

        char command[120];
        command[0] = 0;
        char TmpStr1[200];
        TmpStr1[0] = 0;
        string.toCharArray(command, 120);

        String cmdCode = string;
        int argIndex = cmdCode.indexOf(',');
        if (argIndex) cmdCode = cmdCode.substring(0, argIndex);

        if (cmdCode.equalsIgnoreCase(F("IRSEND")) && Plugin_035_irSender != 0)
        {
          success = true;
          #ifdef PLUGIN_016
          if (irReceiver != 0) irReceiver->disableIRIn(); // Stop the receiver
          #endif

          if (GetArgv(command, TmpStr1, 200, 2)) IrType = TmpStr1;

          if (IrType.equalsIgnoreCase(F("RAW")) || IrType.equalsIgnoreCase(F("RAW2"))) {
            String IrRaw;
            uint16_t IrHz=0;
            unsigned int IrPLen=0;
            unsigned int IrBLen=0;

            if (GetArgv(command, TmpStr1, 200, 3)) IrRaw = TmpStr1;
            if (GetArgv(command, TmpStr1, 200, 4)) IrHz = str2int(TmpStr1);
            if (GetArgv(command, TmpStr1, 200, 5)) IrPLen = str2int(TmpStr1);
            if (GetArgv(command, TmpStr1, 200, 6)) IrBLen = str2int(TmpStr1);

            printWebString += F("<a href='https://en.wikipedia.org/wiki/Base32#base32hex'>Base32Hex</a> RAW Code: ");
            printWebString += IrRaw;
            printWebString += F("<BR>");

            printWebString += F("kHz: ");
            printWebString += IrHz;
            printWebString += F("<BR>");

            printWebString += F("Pulse Len: ");
            printWebString += IrPLen;
            printWebString += F("<BR>");

            printWebString += F("Blank Len: ");
            printWebString += IrBLen;
            printWebString += F("<BR>");

            uint16_t buf[200];
            uint16_t idx = 0;
            if (IrType.equalsIgnoreCase(F("RAW"))) {
                unsigned int c0 = 0; //count consecutives 0s
                unsigned int c1 = 0; //count consecutives 1s

                printWebString += F("Interpreted RAW Code: ");
                //Loop throught every char in RAW string
                for(unsigned int i = 0; i < IrRaw.length(); i++)
                {
                  //Get the decimal value from base32 table
                  //See: https://en.wikipedia.org/wiki/Base32#base32hex
                  char c = from_32hex(IrRaw[i]);

                  //Loop through 5 LSB (bits 16, 8, 4, 2, 1)
                  for (unsigned int shft = 1; shft < 6; shft++)
                  {
                    //if bit is 1 (5th position - 00010000 = 16)
                    if ((c & 16) != 0) {
                      //add 1 to counter c1
                      c1++;
                      //if we already have any 0s in counting (the previous
                      //bit was 0)
                      if (c0 > 0) {
                        //add the total ms into the buffer (number of 0s multiplied
                        //by defined blank length ms)
                        buf[idx++] = c0 * IrBLen;
                        //print the number of 0s just for debuging/info purpouses
                        for (uint t = 0; t < c0; t++)
                          printWebString += '0';
                      }
                      //So, as we receive a "1", and processed the counted 0s
                      //sending them as a ms timing into the buffer, we clear
                      //the 0s counter
                      c0 = 0;
                    } else {
                      //So, bit is 0

                      //On first call, ignore 0s (suppress left-most 0s)
                      if (c0+c1 != 0) {
                        //add 1 to counter c0
                        c0++;
                        //if we already have any 1s in counting (the previous
                        //bit was 1)
                        if (c1 > 0) {
                          //add the total ms into the buffer (number of 1s
                          //multiplied by defined pulse length ms)
                          buf[idx++] = c1 * IrPLen;
                          //print the number of 1s just for debugging/info purposes
                          for (uint t = 0; t < c1; t++)
                            printWebString += '1';
                        }
                        //So, as we receive a "0", and processed the counted 1s
                        //sending them as a ms timing into the buffer, we clear
                        //the 1s counter
                        c1 = 0;
                      }
                    }
                    //shift to left the "c" variable to process the next bit that is
                    //in 5th position (00010000 = 16)
                    c <<= 1;
                  }
                }

                //Finally, we need to process the last counted bit that we were
                //processing

                //If we have pendings 0s
                if (c0 > 0) {
                  buf[idx++] = c0 * IrBLen;
                  for (uint t = 0; t < c0; t++)
                    printWebString += '0';
                }
                //If we have pendings 1s
                if (c1 > 0) {
                  buf[idx++] = c1 * IrPLen;
                  for (uint t = 0; t < c1; t++)
                    printWebString += '1';
                }

                printWebString += F("<BR>");

            } else {        // RAW2
                for (unsigned int i = 0, total = IrRaw.length(), gotRep = 0, rep = 0; i < total;) {
                   char c = IrRaw[i++];
                   if (c == '*') {
                       if (i+2 >= total || idx + (rep = from_32hex(IrRaw[i++])) * 2 > sizeof(buf))
                           return addErrorTrue("Invalid RAW2 B32 encoding!");
                       gotRep = 2;
                   } else {
                       if ((c == '^' && i+1 >= total) || idx == sizeof(buf))
                           return addErrorTrue("Invalid RAW2 B32 encoding!");

                       uint16_t irLen = (idx & 1)? IrBLen : IrPLen;
                       if (c == '^') {
                           buf[idx++] = (from_32hex(IrRaw[i]) * 32 + from_32hex(IrRaw[i+1])) * irLen;
                           i += 2;
                       } else
                           buf[idx++] = from_32hex(c) * irLen;

                       if (--gotRep == 0) {
                           while (--rep) {
                               buf[idx] = buf[idx-2];
                               buf[idx+1] = buf[idx-1];
                               idx += 2;
                           }
                       }
                   }
                }
            }

            Plugin_035_irSender->sendRaw(buf, idx, IrHz);
            //String line = "";
            //for (int i = 0; i < idx; i++)
            //    line += uint64ToString(buf[i], 10) + ",";
            //Serial.println(line);

            //sprintf_P(log, PSTR("IR Params1: Hz:%u - PLen: %u - BLen: %u"), IrHz, IrPLen, IrBLen);
            //addLog(LOG_LEVEL_INFO, log);
            //sprintf_P(log, PSTR("IR Params2: RAW Code:%s"), IrRaw.c_str());
            //addLog(LOG_LEVEL_INFO, log);
          } else {
           // unsigned int IrRepeat=0;
          //  unsigned long IrSecondCode=0UL;
            char ircodestr[200];
            if (GetArgv(command, TmpStr1,200, 2)) IrType = TmpStr1;
                       if (GetArgv(command, TmpStr1, 200, 3)){ IrCode = strtoull(TmpStr1, NULL, 16);
                                                          memcpy(ircodestr, TmpStr1, sizeof(TmpStr1[0])*200);
                                                        }
<<<<<<< HEAD
            //if (GetArgv(command, TmpStr1, 200, 4)) IrBits = str2int(TmpStr1); //not needed any more... leave it for reverce compatibility or remove it and break existing instalations?
            //if (GetArgv(command, TmpStr1, 200, 5)) IrRepeat = str2int(TmpStr1); // Ir repeat is usfull in some circonstances, have to see how to add it and have it be revese compatible as well. 
            //if (GetArgv(command, TmpStr1, 200, 6)) IrSecondCode = strtoul(TmpStr1, NULL, 16);
            
=======
            //if (GetArgv(command, TmpStr1, 100, 4)) IrBits = str2int(TmpStr1); //not needed any more... leave it for reverce compatibility or remove it and break existing instalations?
            //if (GetArgv(command, TmpStr1, 100, 5)) IrRepeat = str2int(TmpStr1); // Ir repeat is usfull in some circonstances, have to see how to add it and have it be revese compatible as well.
            //if (GetArgv(command, TmpStr1, 100, 6)) IrSecondCode = strtoul(TmpStr1, NULL, 16);

>>>>>>> f53a9533
            //Comented out need char[] for input Needs fixing
            if (IrType.equalsIgnoreCase(F("NEC"))) Plugin_035_irSender->sendNEC(IrCode);
            if (IrType.equalsIgnoreCase(F("SONY"))) Plugin_035_irSender->sendSony(IrCode);
            if (IrType.equalsIgnoreCase(F("Sherwood"))) Plugin_035_irSender->sendSherwood(IrCode);
            if (IrType.equalsIgnoreCase(F("SAMSUNG"))) Plugin_035_irSender->sendSAMSUNG(IrCode);
<<<<<<< HEAD
            if (IrType.equalsIgnoreCase(F("LG"))) Plugin_035_irSender->sendLG(IrCode); 
            if (IrType.equalsIgnoreCase(F("LG2"))) Plugin_035_irSender->sendLG2(IrCode); 
            if (IrType.equalsIgnoreCase(F("SharpRaw"))) Plugin_035_irSender->sendSharpRaw(IrBits);                         
=======
            if (IrType.equalsIgnoreCase(F("LG"))) Plugin_035_irSender->sendLG(IrCode);
            if (IrType.equalsIgnoreCase(F("SharpRaw"))) Plugin_035_irSender->sendSharpRaw(IrBits);
>>>>>>> f53a9533
            if (IrType.equalsIgnoreCase(F("JVC"))) Plugin_035_irSender->sendJVC(IrCode);
            if (IrType.equalsIgnoreCase(F("Denon"))) Plugin_035_irSender->sendDenon(IrCode);
            if (IrType.equalsIgnoreCase(F("SanyoLC7461"))) Plugin_035_irSender->sendSanyoLC7461(IrCode);
            if (IrType.equalsIgnoreCase(F("DISH"))) Plugin_035_irSender->sendDISH(IrCode);
            if (IrType.equalsIgnoreCase(F("Panasonic64"))) Plugin_035_irSender->sendPanasonic64(IrCode);
            if (IrType.equalsIgnoreCase(F("Panasonic"))) Plugin_035_irSender->sendPanasonic64(IrCode);
            if (IrType.equalsIgnoreCase(F("RC5"))) Plugin_035_irSender->sendRC5(IrCode);
           if (IrType.equalsIgnoreCase(F("RC5X"))) Plugin_035_irSender->sendRC5(IrCode);
            if (IrType.equalsIgnoreCase(F("RC6"))) Plugin_035_irSender->sendRC6(IrCode);
            if (IrType.equalsIgnoreCase(F("RCMM"))) Plugin_035_irSender->sendRCMM(IrCode);
            if (IrType.equalsIgnoreCase(F("COOLIX"))) Plugin_035_irSender->sendCOOLIX(IrCode);
            if (IrType.equalsIgnoreCase(F("Whynter"))) Plugin_035_irSender->sendWhynter(IrCode);
            if (IrType.equalsIgnoreCase(F("Mitsubishi"))) Plugin_035_irSender->sendMitsubishi(IrCode);
            if (IrType.equalsIgnoreCase(F("Mitsubishi2"))) Plugin_035_irSender->sendMitsubishi2(IrCode);
            if (IrType.equalsIgnoreCase(F("GC"))) parseStringAndSendGC(ircodestr);                           //Needs testing
            if (IrType.equalsIgnoreCase(F("AIWA_RC_T501"))) Plugin_035_irSender->sendAiwaRCT501(IrCode);
            if (IrType.equalsIgnoreCase(F("Pronto"))) parseStringAndSendPronto(ircodestr, 0);               //Needs testing
            if (IrType.equalsIgnoreCase(F("Nikai"))) Plugin_035_irSender->sendNikai(IrCode);
            if (IrType.equalsIgnoreCase(F("Midea"))) Plugin_035_irSender->sendMidea(IrCode);
            if (IrType.equalsIgnoreCase(F("MagiQuest"))) Plugin_035_irSender->sendMagiQuest(IrCode);
            if (IrType.equalsIgnoreCase(F("Lasertag"))) Plugin_035_irSender->sendLasertag(IrCode);
            if (IrType.equalsIgnoreCase(F("CARRIER_AC"))) Plugin_035_irSender->sendCarrierAC(IrCode);
            if (IrType.equalsIgnoreCase(F("GICable"))) Plugin_035_irSender->sendGICable(IrCode);
			      if (IrType.equalsIgnoreCase(F("Pioneer"))) Plugin_035_irSender->sendPioneer(IrCode);
            if (IrType.equalsIgnoreCase(F("LUTRON"))) Plugin_035_irSender->sendLutron(IrCode);
            
            if (IrType.equalsIgnoreCase(F("MITSUBISHI_AC"))) parseStringAndSendAirCon(MITSUBISHI_AC, ircodestr);
            if (IrType.equalsIgnoreCase(F("FUJITSU_AC"))) parseStringAndSendAirCon(FUJITSU_AC, ircodestr);
            if (IrType.equalsIgnoreCase(F("Kelvinator"))) parseStringAndSendAirCon(KELVINATOR, ircodestr);
            if (IrType.equalsIgnoreCase(F("Daikin"))) parseStringAndSendAirCon(DAIKIN, ircodestr);
            if (IrType.equalsIgnoreCase(F("GREE"))) parseStringAndSendAirCon(GREE, ircodestr);
            if (IrType.equalsIgnoreCase(F("Argo"))) parseStringAndSendAirCon(ARGO, ircodestr);
            if (IrType.equalsIgnoreCase(F("Trotec"))) parseStringAndSendAirCon(TROTEC, ircodestr);
            if (IrType.equalsIgnoreCase(F("TOSHIBA_AC"))) parseStringAndSendAirCon(TOSHIBA_AC, ircodestr);
            if (IrType.equalsIgnoreCase(F("HAIER_AC"))) parseStringAndSendAirCon(HAIER_AC, ircodestr);
            if (IrType.equalsIgnoreCase(F("HITACHI_AC"))) parseStringAndSendAirCon(HITACHI_AC, ircodestr);
            if (IrType.equalsIgnoreCase(F("HITACHI_AC1"))) parseStringAndSendAirCon(HITACHI_AC1, ircodestr);
            if (IrType.equalsIgnoreCase(F("HITACHI_AC2"))) parseStringAndSendAirCon(HITACHI_AC2, ircodestr);
            if (IrType.equalsIgnoreCase(F("ELECTRA_AC"))) parseStringAndSendAirCon(ELECTRA_AC, ircodestr);
            if (IrType.equalsIgnoreCase(F("PANASONIC_AC"))) parseStringAndSendAirCon(PANASONIC_AC, ircodestr);
            if (IrType.equalsIgnoreCase(F("HAIER_AC_YRW02"))) parseStringAndSendAirCon(HAIER_AC_YRW02, ircodestr);
            if (IrType.equalsIgnoreCase(F("SAMSUNG_AC"))) parseStringAndSendAirCon(SAMSUNG_AC, ircodestr);
            if (IrType.equalsIgnoreCase(F("WHIRLPOOL_AC"))) parseStringAndSendAirCon(WHIRLPOOL_AC, ircodestr);
            if (IrType.equalsIgnoreCase(F("MWM"))) parseStringAndSendAirCon(MWM, ircodestr);    
           // NEC (non-strict)?
          }

          addLog(LOG_LEVEL_INFO, (String("IRTX :IR Code Sent: ") + IrType).c_str());
          if (printToWeb)
          {
            printWebString += F("IR Code Sent ");
            printWebString += IrType;
            printWebString += F("<BR>");
          }

          #ifdef PLUGIN_016
          if (irReceiver != 0) irReceiver->enableIRIn(); // Start the receiver
          #endif
        }
        break;
      }
  }
  return success;
}

boolean addErrorTrue(const char *str) {
    addLog(LOG_LEVEL_ERROR, str);
    return true;
}

// A lot of the following code has been taken directly (with permission) from the IRMQTTServer.ino example code
// of the IRremoteESP8266 library. (https://github.com/markszabo/IRremoteESP8266)
// Parse an Air Conditioner A/C Hex String/code and send it.
// Args:
//   irType: Nr. of the protocol we need to send.
//   str: A hexadecimal string containing the state to be sent.
bool  parseStringAndSendAirCon(const uint16_t irType, const String str) {
  uint8_t strOffset = 0;
  uint8_t state[STATE_SIZE_MAX] = {0};  // All array elements are set to 0.
  uint16_t stateSize = 0;

  if (str.startsWith("0x") || str.startsWith("0X"))
    strOffset = 2;
  // Calculate how many hexadecimal characters there are.
  uint16_t inputLength = str.length() - strOffset;
  if (inputLength == 0) {
 //   debug("Zero length AirCon code encountered. Ignored.");
    return false;  // No input. Abort.
  }

  switch (irType) {  // Get the correct state size for the protocol.
    case KELVINATOR:
      stateSize = kKelvinatorStateLength;
      break;
    case TOSHIBA_AC:
      stateSize = kToshibaACStateLength;
      break;
    case DAIKIN:
      stateSize = kDaikinStateLength;
      break;
    case ELECTRA_AC:
      stateSize = kElectraAcStateLength;
      break;
    case MITSUBISHI_AC:
      stateSize = kMitsubishiACStateLength;
      break;
    case PANASONIC_AC:
      stateSize = kPanasonicAcStateLength;
      break;
    case TROTEC:
      stateSize = kTrotecStateLength;
      break;
    case ARGO:
      stateSize = kArgoStateLength;
      break;
    case GREE:
      stateSize = kGreeStateLength;
      break;
    case FUJITSU_AC:
      // Fujitsu has four distinct & different size states, so make a best guess
      // which one we are being presented with based on the number of
      // hexadecimal digits provided. i.e. Zero-pad if you need to to get
      // the correct length/byte size.
      stateSize = inputLength / 2;  // Every two hex chars is a byte.
      // Use at least the minimum size.
      stateSize = std::max(stateSize,
                           (uint16_t) (kFujitsuAcStateLengthShort - 1));
      // If we think it isn't a "short" message.
      if (stateSize > kFujitsuAcStateLengthShort)
        // Then it has to be at least the smaller version of the "normal" size.
        stateSize = std::max(stateSize, (uint16_t) (kFujitsuAcStateLength - 1));
      // Lastly, it should never exceed the maximum "normal" size.
      stateSize = std::min(stateSize, kFujitsuAcStateLength);
      break;
    case HAIER_AC:
      stateSize = kHaierACStateLength;
      break;
    case HAIER_AC_YRW02:
      stateSize = kHaierACYRW02StateLength;
      break;
    case HITACHI_AC:
      stateSize = kHitachiAcStateLength;
      break;
    case HITACHI_AC1:
      stateSize = kHitachiAc1StateLength;
      break;
    case HITACHI_AC2:
      stateSize = kHitachiAc2StateLength;
      break;
    case WHIRLPOOL_AC:
      stateSize = kWhirlpoolAcStateLength;
      break;
    case SAMSUNG_AC:
      // Samsung has two distinct & different size states, so make a best guess
      // which one we are being presented with based on the number of
      // hexadecimal digits provided. i.e. Zero-pad if you need to to get
      // the correct length/byte size.
      stateSize = inputLength / 2;  // Every two hex chars is a byte.
      // Use at least the minimum size.
      stateSize = std::max(stateSize, (uint16_t) (kSamsungAcStateLength));
      // If we think it isn't a "normal" message.
      if (stateSize > kSamsungAcStateLength)
        // Then it probably the extended size.
        stateSize = std::max(stateSize,
                             (uint16_t) (kSamsungAcExtendedStateLength));
      // Lastly, it should never exceed the maximum "extended" size.
      stateSize = std::min(stateSize, kSamsungAcExtendedStateLength);
      break;
    case MWM:
      // MWM has variable size states, so make a best guess
      // which one we are being presented with based on the number of
      // hexadecimal digits provided. i.e. Zero-pad if you need to to get
      // the correct length/byte size.
      stateSize = inputLength / 2;  // Every two hex chars is a byte.
      // Use at least the minimum size.
      stateSize = std::max(stateSize, (uint16_t) 3);
      // Cap the maximum size.
      stateSize = std::min(stateSize, kStateSizeMax);
      break;
    default:  // Not a protocol we expected. Abort.
   //   debug("Unexpected AirCon protocol detected. Ignoring.");
      return false;
  }
  if (inputLength > stateSize * 2) {
   // debug("AirCon code to large for the given protocol.");
    return false;
  }

  // Ptr to the least significant byte of the resulting state for this protocol.
  uint8_t *statePtr = &state[stateSize - 1];

  // Convert the string into a state array of the correct length.
  for (uint16_t i = 0; i < inputLength; i++) {
    // Grab the next least sigificant hexadecimal digit from the string.
    uint8_t c = tolower(str[inputLength + strOffset - i - 1]);
    if (isxdigit(c)) {
      if (isdigit(c))
        c -= '0';
      else
        c = c - 'a' + 10;
    } else {
    //  debug("Aborting! Non-hexadecimal char found in AirCon state: " + str);
      return false;
    }
    if (i % 2 == 1) {  // Odd: Upper half of the byte.
      *statePtr += (c << 4);
      statePtr--;  // Advance up to the next least significant byte of state.
    } else {  // Even: Lower half of the byte.
      *statePtr = c;
    }
  }

  // Make the appropriate call for the protocol type.
  switch (irType) {
#if SEND_KELVINATOR
    case KELVINATOR:
      Plugin_035_irSender->sendKelvinator(reinterpret_cast<uint8_t *>(state));
      break;
#endif
#if SEND_TOSHIBA_AC
    case TOSHIBA_AC:
      Plugin_035_irSender->sendToshibaAC(reinterpret_cast<uint8_t *>(state));
      break;
#endif
#if SEND_DAIKIN
    case DAIKIN:
      Plugin_035_irSender->sendDaikin(reinterpret_cast<uint8_t *>(state));
      break;
#endif
#if MITSUBISHI_AC
    case MITSUBISHI_AC:
      Plugin_035_irSender->sendMitsubishiAC(reinterpret_cast<uint8_t *>(state));
      break;
#endif
#if SEND_TROTEC
    case TROTEC:
      Plugin_035_irSender->sendTrotec(reinterpret_cast<uint8_t *>(state));
      break;
#endif
#if SEND_ARGO
    case ARGO:
      Plugin_035_irSender->sendArgo(reinterpret_cast<uint8_t *>(state));
      break;
#endif
#if SEND_GREE
    case GREE:
      Plugin_035_irSender->sendGree(reinterpret_cast<uint8_t *>(state));
      break;
#endif
#if SEND_FUJITSU_AC
    case FUJITSU_AC:
      Plugin_035_irSender->sendFujitsuAC(reinterpret_cast<uint8_t *>(state), stateSize);
      break;
#endif
#if SEND_HAIER_AC
    case HAIER_AC:
      Plugin_035_irSender->sendHaierAC(reinterpret_cast<uint8_t *>(state));
      break;
#endif
#if SEND_HAIER_AC_YRW02
    case HAIER_AC_YRW02:
      Plugin_035_irSender->sendHaierACYRW02(reinterpret_cast<uint8_t *>(state));
      break;
#endif
#if SEND_HITACHI_AC
    case HITACHI_AC:
      Plugin_035_irSender->sendHitachiAC(reinterpret_cast<uint8_t *>(state));
      break;
#endif
#if SEND_HITACHI_AC1
    case HITACHI_AC1:
      Plugin_035_irSender->sendHitachiAC1(reinterpret_cast<uint8_t *>(state));
      break;
#endif
#if SEND_HITACHI_AC2
    case HITACHI_AC2:
      Plugin_035_irSender->sendHitachiAC2(reinterpret_cast<uint8_t *>(state));
      break;
#endif
#if SEND_WHIRLPOOL_AC
    case WHIRLPOOL_AC:
      Plugin_035_irSender->sendWhirlpoolAC(reinterpret_cast<uint8_t *>(state));
      break;
#endif
#if SEND_SAMSUNG_AC
    case SAMSUNG_AC:
      Plugin_035_irSender->sendSamsungAC(reinterpret_cast<uint8_t *>(state), stateSize);
      break;
#endif
#if SEND_ELECTRA_AC
    case ELECTRA_AC:
      Plugin_035_irSender->sendElectraAC(reinterpret_cast<uint8_t *>(state));
      break;
#endif
#if SEND_PANASONIC_AC
    case PANASONIC_AC:
      Plugin_035_irSender->sendPanasonicAC(reinterpret_cast<uint8_t *>(state));
      break;
#endif
#if SEND_MWM
    case MWM:
      Plugin_035_irSender->sendMWM(reinterpret_cast<uint8_t *>(state), stateSize);
      break;
#endif
    default:
      //debug("Unexpected AirCon type in send request. Not sent.");
      return false;
  }
<<<<<<< HEAD
  return true;  // We were successful as far as we can tell.
=======

>>>>>>> f53a9533
}


#if SEND_PRONTO
// Parse a Pronto Hex String/code and send it.
// Args:
//   str: A comma-separated String of nr. of repeats, then hexadecimal numbers.
//        e.g. "R1,0000,0067,0000,0015,0060,0018,0018,0018,0030,0018,0030,0018,
//              0030,0018,0018,0018,0030,0018,0018,0018,0018,0018,0030,0018,
//              0018,0018,0030,0018,0030,0018,0030,0018,0018,0018,0018,0018,
//              0030,0018,0018,0018,0018,0018,0030,0018,0018,03f6"
//              or
//              "0000,0067,0000,0015,0060,0018". i.e. without the Repeat value
//        Requires at least PRONTO_MIN_LENGTH comma-separated values.
//        sendPronto() only supports raw pronto code types, thus so does this.
//   repeats:  Nr. of times the message is to be repeated.
//             This value is ignored if an embeddd repeat is found in str.
void parseStringAndSendPronto(const String str, uint16_t repeats) {
  uint16_t count;
  uint16_t *code_array;
  int16_t index = -1;
  uint16_t start_from = 0;

  // Find out how many items there are in the string.
  count = countValuesInStr(str, ',');

  // Check if we have the optional embedded repeats value in the code string.
  if (str.startsWith("R") || str.startsWith("r")) {
    // Grab the first value from the string, as it is the nr. of repeats.
    index = str.indexOf(',', start_from);
    repeats = str.substring(start_from + 1, index).toInt();  // Skip the 'R'.
    start_from = index + 1;
    count--;  // We don't count the repeats value as part of the code array.
  }

  // We need at least PRONTO_MIN_LENGTH values for the code part.
  if (count < PRONTO_MIN_LENGTH) return;

  // Now we know how many there are, allocate the memory to store them all.
  code_array =  reinterpret_cast<uint16_t*>(malloc(count * sizeof(uint16_t)));

  // Rest of the string are values for the code array.
  // Now convert the hex strings to integers and place them in code_array.
  count = 0;
  do {
    index = str.indexOf(',', start_from);
    // Convert the hexadecimal value string to an unsigned integer.
    code_array[count] = strtoul(str.substring(start_from, index).c_str(),
                                NULL, 16);
    start_from = index + 1;
    count++;
  } while (index != -1);

  Plugin_035_irSender->sendPronto(code_array, count, repeats);  // All done. Send it.
  free(code_array);  // Free up the memory allocated.
}
#endif  // SEND_PRONTO
//#if SEND_RAW
//// Parse an IRremote Raw Hex String/code and send it.
//// Args:
////   str: A comma-separated String containing the freq and raw IR data.
////        e.g. "38000,9000,4500,600,1450,600,900,650,1500,..."
////        Requires at least two comma-separated values.
////        First value is the transmission frequency in Hz or kHz.
//void parseStringAndSendRaw(const String str) {
//  uint16_t count;
//  uint16_t freq = 38000;  // Default to 38kHz.
//  uint16_t *raw_array;
//
//  // Find out how many items there are in the string.
//  count = countValuesInStr(str, ',');
//
//  // We expect the frequency as the first comma separated value, so we need at
//  // least two values. If not, bail out.
//  if (count < 2) return;
//  count--;  // We don't count the frequency value as part of the raw array.
//
//  // Now we know how many there are, allocate the memory to store them all.
//  raw_array = newCodeArray(count);
//
//  // Grab the first value from the string, as it is the frequency.
//  int16_t index = str.indexOf(',', 0);
//  freq = str.substring(0, index).toInt();
//  uint16_t start_from = index + 1;
//  // Rest of the string are values for the raw array.
//  // Now convert the strings to integers and place them in raw_array.
//  count = 0;
//  do {
//    index = str.indexOf(',', start_from);
//    raw_array[count] = str.substring(start_from, index).toInt();
//    start_from = index + 1;
//    count++;
//  } while (index != -1);
//
//  Plugin_035_irSender->sendRaw(raw_array, count, freq);  // All done. Send it.
//  free(raw_array);  // Free up the memory allocated.
//}
//#endif  // SEND_RAW
#if SEND_GLOBALCACHE
// Parse a GlobalCache String/code and send it.
// Args:
//   str: A GlobalCache formatted String of comma separated numbers.
//        e.g. "38000,1,1,170,170,20,63,20,63,20,63,20,20,20,20,20,20,20,20,20,
//              20,20,63,20,63,20,63,20,20,20,20,20,20,20,20,20,20,20,20,20,63,
//              20,20,20,20,20,20,20,20,20,20,20,20,20,63,20,20,20,63,20,63,20,
//              63,20,63,20,63,20,63,20,1798"
//        Note: The leading "1:1,1," of normal GC codes should be removed.
void parseStringAndSendGC(const String str) {
  uint16_t count;
  uint16_t *code_array;
  String tmp_str;

  // Remove the leading "1:1,1," if present.
  if (str.startsWith("1:1,1,"))
    tmp_str = str.substring(6);
  else
    tmp_str = str;

  // Find out how many items there are in the string.
  count = countValuesInStr(tmp_str, ',');

  // Now we know how many there are, allocate the memory to store them all.
  code_array = reinterpret_cast<uint16_t*>(malloc(count * sizeof(uint16_t)));

  // Now convert the strings to integers and place them in code_array.
  count = 0;
  uint16_t start_from = 0;
  int16_t index = -1;
  do {
    index = tmp_str.indexOf(',', start_from);
    code_array[count] = tmp_str.substring(start_from, index).toInt();
    start_from = index + 1;
    count++;
  } while (index != -1);

  Plugin_035_irSender->sendGC(code_array, count);  // All done. Send it.
  free(code_array);  // Free up the memory allocated.
}
#endif  // SEND_GLOBALCACHE

// Count how many values are in the String.
// Args:
//   str:  String containing the values.
//   sep:  Character that separates the values.
// Returns:
//   The number of values found in the String.
uint16_t countValuesInStr(const String str, char sep) {
  int16_t index = -1;
  uint16_t count = 1;
  do {
    index = str.indexOf(sep, index + 1);
    count++;
  } while (index != -1);
  return count;
}
// Dynamically allocate an array of uint16_t's.
// Args:
//   size:  Nr. of uint16_t's need to be in the new array.
// Returns:
//   A Ptr to the new array. Restarts the ESP8266 if it fails.
//uint16_t * newCodeArray(const uint16_t size) {
//  uint16_t *result;
//
//  result = reinterpret_cast<uint16_t*>(malloc(size * sizeof(uint16_t)));
//  // Check we malloc'ed successfully.
//  if (result == NULL) {  // malloc failed, so give up.
//    Serial.printf("\nCan't allocate %d bytes. (%d bytes free)\n",
//                  size * sizeof(uint16_t), ESP.getFreeHeap());
//    Serial.println("Giving up & forcing a reboot.");
//    ESP.restart();  // Reboot.
//    delay(500);  // Wait for the restart to happen.
//    return result;  // Should never get here, but just in case.
//  }
//  return result;
//}
#endif // USES_P035<|MERGE_RESOLUTION|>--- conflicted
+++ resolved
@@ -252,30 +252,18 @@
                        if (GetArgv(command, TmpStr1, 200, 3)){ IrCode = strtoull(TmpStr1, NULL, 16);
                                                           memcpy(ircodestr, TmpStr1, sizeof(TmpStr1[0])*200);
                                                         }
-<<<<<<< HEAD
             //if (GetArgv(command, TmpStr1, 200, 4)) IrBits = str2int(TmpStr1); //not needed any more... leave it for reverce compatibility or remove it and break existing instalations?
             //if (GetArgv(command, TmpStr1, 200, 5)) IrRepeat = str2int(TmpStr1); // Ir repeat is usfull in some circonstances, have to see how to add it and have it be revese compatible as well. 
             //if (GetArgv(command, TmpStr1, 200, 6)) IrSecondCode = strtoul(TmpStr1, NULL, 16);
-            
-=======
-            //if (GetArgv(command, TmpStr1, 100, 4)) IrBits = str2int(TmpStr1); //not needed any more... leave it for reverce compatibility or remove it and break existing instalations?
-            //if (GetArgv(command, TmpStr1, 100, 5)) IrRepeat = str2int(TmpStr1); // Ir repeat is usfull in some circonstances, have to see how to add it and have it be revese compatible as well.
-            //if (GetArgv(command, TmpStr1, 100, 6)) IrSecondCode = strtoul(TmpStr1, NULL, 16);
-
->>>>>>> f53a9533
+
             //Comented out need char[] for input Needs fixing
             if (IrType.equalsIgnoreCase(F("NEC"))) Plugin_035_irSender->sendNEC(IrCode);
             if (IrType.equalsIgnoreCase(F("SONY"))) Plugin_035_irSender->sendSony(IrCode);
             if (IrType.equalsIgnoreCase(F("Sherwood"))) Plugin_035_irSender->sendSherwood(IrCode);
             if (IrType.equalsIgnoreCase(F("SAMSUNG"))) Plugin_035_irSender->sendSAMSUNG(IrCode);
-<<<<<<< HEAD
             if (IrType.equalsIgnoreCase(F("LG"))) Plugin_035_irSender->sendLG(IrCode); 
             if (IrType.equalsIgnoreCase(F("LG2"))) Plugin_035_irSender->sendLG2(IrCode); 
             if (IrType.equalsIgnoreCase(F("SharpRaw"))) Plugin_035_irSender->sendSharpRaw(IrBits);                         
-=======
-            if (IrType.equalsIgnoreCase(F("LG"))) Plugin_035_irSender->sendLG(IrCode);
-            if (IrType.equalsIgnoreCase(F("SharpRaw"))) Plugin_035_irSender->sendSharpRaw(IrBits);
->>>>>>> f53a9533
             if (IrType.equalsIgnoreCase(F("JVC"))) Plugin_035_irSender->sendJVC(IrCode);
             if (IrType.equalsIgnoreCase(F("Denon"))) Plugin_035_irSender->sendDenon(IrCode);
             if (IrType.equalsIgnoreCase(F("SanyoLC7461"))) Plugin_035_irSender->sendSanyoLC7461(IrCode);
@@ -584,11 +572,7 @@
       //debug("Unexpected AirCon type in send request. Not sent.");
       return false;
   }
-<<<<<<< HEAD
   return true;  // We were successful as far as we can tell.
-=======
-
->>>>>>> f53a9533
 }
 
 
