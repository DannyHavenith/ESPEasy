#ifdef USES_P035
//#######################################################################################################
//#################################### Plugin 035: Output IR ############################################
//#######################################################################################################

#ifdef ESP8266  // Needed for precompile issues.
#include <IRremoteESP8266.h>
#endif
#include <IRsend.h>
#include <IRutils.h>    

IRsend *Plugin_035_irSender;


#define PLUGIN_035
#define PLUGIN_ID_035         35
#define PLUGIN_NAME_035       "Communication - IR Transmit"

#define from_32hex(c) ((((c) | ('A' ^ 'a')) - '0') % 39)

boolean Plugin_035(byte function, struct EventStruct *event, String& string)
{
  boolean success = false;

  switch (function)
  {
    case PLUGIN_DEVICE_ADD:
      {
        Device[++deviceCount].Number = PLUGIN_ID_035;
        Device[deviceCount].Type = DEVICE_TYPE_SINGLE;
        Device[deviceCount].SendDataOption = false;
        break;
      }

    case PLUGIN_GET_DEVICENAME:
      {
        string = F(PLUGIN_NAME_035);
        break;
      }

    case PLUGIN_GET_DEVICEVALUENAMES:
      {
        break;
      }

    case PLUGIN_INIT:
      {
        int irPin = Settings.TaskDevicePin1[event->TaskIndex];
        if (Plugin_035_irSender == 0 && irPin != -1)
        {
          addLog(LOG_LEVEL_INFO, F("INIT: IR TX"));
          Plugin_035_irSender = new IRsend(irPin);
          Plugin_035_irSender->begin(); // Start the sender
        }
        if (Plugin_035_irSender != 0 && irPin == -1)
        {
          addLog(LOG_LEVEL_INFO, F("INIT: IR TX Removed"));
          delete Plugin_035_irSender;
          Plugin_035_irSender = 0;
        }
        success = true;
        break;
      }

    case PLUGIN_WRITE:
      {
        String IrType;
        uint64_t IrCode=0;
        unsigned int IrBits=0;
        //char log[120];

        char command[120];
        command[0] = 0;
        char TmpStr1[100];
        TmpStr1[0] = 0;
        string.toCharArray(command, 120);

        String cmdCode = string;
        int argIndex = cmdCode.indexOf(',');
        if (argIndex) cmdCode = cmdCode.substring(0, argIndex);

        if (cmdCode.equalsIgnoreCase(F("IRSEND")) && Plugin_035_irSender != 0)
        {
          success = true;
          #ifdef PLUGIN_016
          if (irReceiver != 0) irReceiver->disableIRIn(); // Stop the receiver
          #endif

          if (GetArgv(command, TmpStr1, 100, 2)) IrType = TmpStr1;

          if (IrType.equalsIgnoreCase(F("RAW")) || IrType.equalsIgnoreCase(F("RAW2"))) {
            String IrRaw;
            uint16_t IrHz=0; 
            unsigned int IrPLen=0;
            unsigned int IrBLen=0;

            if (GetArgv(command, TmpStr1, 100, 3)) IrRaw = TmpStr1;
            if (GetArgv(command, TmpStr1, 100, 4)) IrHz = str2int(TmpStr1);
            if (GetArgv(command, TmpStr1, 100, 5)) IrPLen = str2int(TmpStr1);
            if (GetArgv(command, TmpStr1, 100, 6)) IrBLen = str2int(TmpStr1);

            printWebString += F("<a href='https://en.wikipedia.org/wiki/Base32#base32hex'>Base32Hex</a> RAW Code: ");
            printWebString += IrRaw;
            printWebString += F("<BR>");

            printWebString += F("kHz: ");
            printWebString += IrHz;
            printWebString += F("<BR>");

            printWebString += F("Pulse Len: ");
            printWebString += IrPLen;
            printWebString += F("<BR>");

            printWebString += F("Blank Len: ");
            printWebString += IrBLen;
            printWebString += F("<BR>");

            uint16_t buf[200]; 
            uint16_t idx = 0;
            if (IrType.equalsIgnoreCase(F("RAW"))) {
                unsigned int c0 = 0; //count consecutives 0s
                unsigned int c1 = 0; //count consecutives 1s

                printWebString += F("Interpreted RAW Code: ");
                //Loop throught every char in RAW string
                for(unsigned int i = 0; i < IrRaw.length(); i++)
                {
                  //Get the decimal value from base32 table
                  //See: https://en.wikipedia.org/wiki/Base32#base32hex
                  char c = from_32hex(IrRaw[i]);

                  //Loop through 5 LSB (bits 16, 8, 4, 2, 1)
                  for (unsigned int shft = 1; shft < 6; shft++)
                  {
                    //if bit is 1 (5th position - 00010000 = 16)
                    if ((c & 16) != 0) {
                      //add 1 to counter c1
                      c1++;
                      //if we already have any 0s in counting (the previous
                      //bit was 0)
                      if (c0 > 0) {
                        //add the total ms into the buffer (number of 0s multiplied
                        //by defined blank length ms)
                        buf[idx++] = c0 * IrBLen;
                        //print the number of 0s just for debuging/info purpouses
                        for (uint t = 0; t < c0; t++)
                          printWebString += F("0");
                      }
                      //So, as we receive a "1", and processed the counted 0s
                      //sending them as a ms timing into the buffer, we clear
                      //the 0s counter
                      c0 = 0;
                    } else {
                      //So, bit is 0

                      //On first call, ignore 0s (suppress left-most 0s)
                      if (c0+c1 != 0) {
                        //add 1 to counter c0
                        c0++;
                        //if we already have any 1s in counting (the previous
                        //bit was 1)
                        if (c1 > 0) {
                          //add the total ms into the buffer (number of 1s
                          //multiplied by defined pulse length ms)
                          buf[idx++] = c1 * IrPLen;
                          //print the number of 1s just for debugging/info purposes
                          for (uint t = 0; t < c1; t++)
                            printWebString += F("1");
                        }
                        //So, as we receive a "0", and processed the counted 1s
                        //sending them as a ms timing into the buffer, we clear
                        //the 1s counter
                        c1 = 0;
                      }
                    }
                    //shift to left the "c" variable to process the next bit that is
                    //in 5th position (00010000 = 16)
                    c <<= 1;
                  }
                }

                //Finally, we need to process the last counted bit that we were
                //processing

                //If we have pendings 0s
                if (c0 > 0) {
                  buf[idx++] = c0 * IrBLen;
                  for (uint t = 0; t < c0; t++)
                    printWebString += F("0");
                }
                //If we have pendings 1s
                if (c1 > 0) {
                  buf[idx++] = c1 * IrPLen;
                  for (uint t = 0; t < c1; t++)
                    printWebString += F("1");
                }

                printWebString += F("<BR>");

            } else {        // RAW2
                for (unsigned int i = 0, total = IrRaw.length(), gotRep = 0, rep = 0; i < total;) {
                   char c = IrRaw[i++];
                   if (c == '*') {
                       if (i+2 >= total || idx + (rep = from_32hex(IrRaw[i++])) * 2 > sizeof(buf))
                           return addErrorTrue("Invalid RAW2 B32 encoding!");
                       gotRep = 2;
                   } else {
                       if ((c == '^' && i+1 >= total) || idx == sizeof(buf))
                           return addErrorTrue("Invalid RAW2 B32 encoding!");

                       uint16_t irLen = (idx & 1)? IrBLen : IrPLen;
                       if (c == '^') {
                           buf[idx++] = (from_32hex(IrRaw[i]) * 32 + from_32hex(IrRaw[i+1])) * irLen;
                           i += 2;
                       } else
                           buf[idx++] = from_32hex(c) * irLen;

                       if (--gotRep == 0) {
                           while (--rep) {
                               buf[idx] = buf[idx-2];
                               buf[idx+1] = buf[idx-1];
                               idx += 2;
                           }
                       }
                   }
                }
            }

            Plugin_035_irSender->sendRaw(buf, idx, IrHz);
            //String line = "";
            //for (int i = 0; i < idx; i++)
            //    line += uint64ToString(buf[i], 10) + ",";
            //Serial.println(line);

            //sprintf_P(log, PSTR("IR Params1: Hz:%u - PLen: %u - BLen: %u"), IrHz, IrPLen, IrBLen);
            //addLog(LOG_LEVEL_INFO, log);
            //sprintf_P(log, PSTR("IR Params2: RAW Code:%s"), IrRaw.c_str());
            //addLog(LOG_LEVEL_INFO, log);
          } else {
           // unsigned int IrRepeat=0;
          //  unsigned long IrSecondCode=0UL;
            char ircodestr[100];
            if (GetArgv(command, TmpStr1,100, 2)) IrType = TmpStr1;
                       if (GetArgv(command, TmpStr1, 100, 3)){ IrCode = strtoull(TmpStr1, NULL, 16);
                                                          memcpy(ircodestr, TmpStr1, sizeof(TmpStr1[0])*100);
                                                        }
            //if (GetArgv(command, TmpStr1, 100, 4)) IrBits = str2int(TmpStr1); //not needed any more... leave it for reverce compatibility or remove it and break existing instalations?
            //if (GetArgv(command, TmpStr1, 100, 5)) IrRepeat = str2int(TmpStr1); // Ir repeat is usfull in some circonstances, have to see how to add it and have it be revese compatible as well. 
            //if (GetArgv(command, TmpStr1, 100, 6)) IrSecondCode = strtoul(TmpStr1, NULL, 16);
            
            //Comented out need char[] for input Needs fixing
            if (IrType.equalsIgnoreCase(F("NEC"))) Plugin_035_irSender->sendNEC(IrCode);
            if (IrType.equalsIgnoreCase(F("SONY"))) Plugin_035_irSender->sendSony(IrCode);
            if (IrType.equalsIgnoreCase(F("Sherwood"))) Plugin_035_irSender->sendSherwood(IrCode);
            if (IrType.equalsIgnoreCase(F("SAMSUNG"))) Plugin_035_irSender->sendSAMSUNG(IrCode);
            if (IrType.equalsIgnoreCase(F("LG"))) Plugin_035_irSender->sendLG(IrCode); 
            if (IrType.equalsIgnoreCase(F("SharpRaw"))) Plugin_035_irSender->sendSharpRaw(IrBits);                         
            if (IrType.equalsIgnoreCase(F("JVC"))) Plugin_035_irSender->sendJVC(IrCode);
            if (IrType.equalsIgnoreCase(F("Denon"))) Plugin_035_irSender->sendDenon(IrCode);
            if (IrType.equalsIgnoreCase(F("SanyoLC7461"))) Plugin_035_irSender->sendSanyoLC7461(IrCode);
            if (IrType.equalsIgnoreCase(F("DISH"))) Plugin_035_irSender->sendDISH(IrCode);
            if (IrType.equalsIgnoreCase(F("Panasonic64"))) Plugin_035_irSender->sendPanasonic64(IrCode);
            if (IrType.equalsIgnoreCase(F("Panasonic"))) Plugin_035_irSender->sendPanasonic64(IrCode);
            //if (IrType.equalsIgnoreCase(F("PANASONIC"))) Plugin_035_irSender->sendPanasonic(IrCode); // not sure if this works
            if (IrType.equalsIgnoreCase(F("RC5"))) Plugin_035_irSender->sendRC5(IrCode);
            if (IrType.equalsIgnoreCase(F("RC6"))) Plugin_035_irSender->sendRC6(IrCode);
            if (IrType.equalsIgnoreCase(F("RCMM"))) Plugin_035_irSender->sendRCMM(IrCode);
            if (IrType.equalsIgnoreCase(F("COOLIX"))) Plugin_035_irSender->sendCOOLIX(IrCode);
            if (IrType.equalsIgnoreCase(F("Whynter"))) Plugin_035_irSender->sendWhynter(IrCode);
            if (IrType.equalsIgnoreCase(F("Mitsubishi"))) Plugin_035_irSender->sendMitsubishi(IrCode);
            if (IrType.equalsIgnoreCase(F("Mitsubishi2"))) Plugin_035_irSender->sendMitsubishi2(IrCode);
            if (IrType.equalsIgnoreCase(F("MitsubishiAC"))) parseStringAndSendAirCon(MITSUBISHI_AC, ircodestr);
            if (IrType.equalsIgnoreCase(F("FujitsuAC"))) parseStringAndSendAirCon(FUJITSU_AC, ircodestr);
            if (IrType.equalsIgnoreCase(F("GC"))) parseStringAndSendGC(ircodestr);                           //Needs testing
            if (IrType.equalsIgnoreCase(F("Kelvinator"))) parseStringAndSendAirCon(KELVINATOR, ircodestr);
            if (IrType.equalsIgnoreCase(F("Daikin"))) parseStringAndSendAirCon(DAIKIN, ircodestr);
            if (IrType.equalsIgnoreCase(F("AiwaRCT501"))) Plugin_035_irSender->sendAiwaRCT501(IrCode);
            if (IrType.equalsIgnoreCase(F("GREE"))) parseStringAndSendAirCon(GREE, ircodestr);
            if (IrType.equalsIgnoreCase(F("Pronto"))) parseStringAndSendPronto(ircodestr, 0);               //Needs testing
            if (IrType.equalsIgnoreCase(F("Argo"))) parseStringAndSendAirCon(ARGO, ircodestr);
            if (IrType.equalsIgnoreCase(F("Trotec"))) parseStringAndSendAirCon(TROTEC, ircodestr);
            if (IrType.equalsIgnoreCase(F("Nikai"))) Plugin_035_irSender->sendNikai(IrCode);
            if (IrType.equalsIgnoreCase(F("ToshibaAC"))) parseStringAndSendAirCon(TOSHIBA_AC, ircodestr);
            if (IrType.equalsIgnoreCase(F("Midea"))) Plugin_035_irSender->sendMidea(IrCode);
            if (IrType.equalsIgnoreCase(F("MagiQuest"))) Plugin_035_irSender->sendMagiQuest(IrCode);
            if (IrType.equalsIgnoreCase(F("Lasertag"))) Plugin_035_irSender->sendLasertag(IrCode);
            if (IrType.equalsIgnoreCase(F("CarrierAC"))) Plugin_035_irSender->sendCarrierAC(IrCode);
            if (IrType.equalsIgnoreCase(F("HaierAC"))) parseStringAndSendAirCon(HAIER_AC, ircodestr);
            if (IrType.equalsIgnoreCase(F("HitachiAC"))) parseStringAndSendAirCon(HITACHI_AC, ircodestr);
            if (IrType.equalsIgnoreCase(F("HitachiAC1"))) parseStringAndSendAirCon(HITACHI_AC1, ircodestr);
            if (IrType.equalsIgnoreCase(F("HitachiAC2"))) parseStringAndSendAirCon(HITACHI_AC2, ircodestr);
            if (IrType.equalsIgnoreCase(F("GICable"))) Plugin_035_irSender->sendGICable(IrCode);
          }

          addLog(LOG_LEVEL_INFO, (String("IRTX :IR Code Sent: ") + IrType).c_str());
          if (printToWeb)
          {
            printWebString += F("IR Code Sent ");
            printWebString += IrType;
            printWebString += F("<BR>");
          }

          #ifdef PLUGIN_016
          if (irReceiver != 0) irReceiver->enableIRIn(); // Start the receiver
          #endif
        }
        break;
      }
  }
  return success;
}

<<<<<<< HEAD
boolean addErrorTrue(const char *str) {
    addLog(LOG_LEVEL_ERROR, str);
    return true;
}

=======
// A lot of the following code has been taken directly (with permission) from the IRMQTTServer.ino example code
// of the IRremoteESP8266 library. (https://github.com/markszabo/IRremoteESP8266)
>>>>>>> c519d887

// Parse an Air Conditioner A/C Hex String/code and send it.
// Args:
//   irType: Nr. of the protocol we need to send.
//   str: A hexadecimal string containing the state to be sent.
void parseStringAndSendAirCon(const uint16_t irType, const String str) {
  uint8_t strOffset = 0;
  uint8_t state[STATE_SIZE_MAX] = {0};  // All array elements are set to 0.
  uint16_t stateSize = 0;

  if (str.startsWith("0x") || str.startsWith("0X"))
    strOffset = 2;
  // Calculate how many hexadecimal characters there are.
  uint16_t inputLength = str.length() - strOffset;
  if (inputLength == 0) {
 //   debug("Zero length AirCon code encountered. Ignored.");
    return;  // No input. Abort.
  }

  switch (irType) {  // Get the correct state size for the protocol.
    case KELVINATOR:
      stateSize = KELVINATOR_STATE_LENGTH;
      break;
    case TOSHIBA_AC:
      stateSize = TOSHIBA_AC_STATE_LENGTH;
      break;
    case DAIKIN:
      stateSize = DAIKIN_COMMAND_LENGTH;
      break;
    case MITSUBISHI_AC:
      stateSize = MITSUBISHI_AC_STATE_LENGTH;
      break;
    case TROTEC:
      stateSize = TROTEC_COMMAND_LENGTH;
      break;
    case ARGO:
      stateSize = ARGO_COMMAND_LENGTH;
      break;
    case GREE:
      stateSize = GREE_STATE_LENGTH;
      break;
    case FUJITSU_AC:
      // Fujitsu has four distinct & different size states, so make a best guess
      // which one we are being presented with based on the number of
      // hexadecimal digits provided. i.e. Zero-pad if you need to to get
      // the correct length/byte size.
      stateSize = inputLength / 2;  // Every two hex chars is a byte.
      // Use at least the minimum size.
      stateSize = std::max(stateSize,
                           (uint16_t) (FUJITSU_AC_STATE_LENGTH_SHORT - 1));
      // If we think it isn't a "short" message.
      if (stateSize > FUJITSU_AC_STATE_LENGTH_SHORT)
        // Then it has to be at least the smaller version of the "normal" size.
        stateSize = std::max(stateSize,
                             (uint16_t) (FUJITSU_AC_STATE_LENGTH - 1));
      // Lastly, it should never exceed the maximum "normal" size.
      stateSize = std::min(stateSize, (uint16_t) FUJITSU_AC_STATE_LENGTH);
      break;
    case HAIER_AC:
      stateSize = HAIER_AC_STATE_LENGTH;
      break;
    case HITACHI_AC:
      stateSize = HITACHI_AC_STATE_LENGTH;
      break;
    case HITACHI_AC1:
      stateSize = HITACHI_AC1_STATE_LENGTH;
      break;
    case HITACHI_AC2:
      stateSize = HITACHI_AC2_STATE_LENGTH;
      break;
    default:  // Not a protocol we expected. Abort.
   //   debug("Unexpected AirCon protocol detected. Ignoring.");
      return;
  }
  if (inputLength > stateSize * 2) {
   // debug("AirCon code to large for the given protocol.");
    return;
  }

  // Ptr to the least significant byte of the resulting state for this protocol.
  uint8_t *statePtr = &state[stateSize - 1];

  // Convert the string into a state array of the correct length.
  for (uint16_t i = 0; i < inputLength; i++) {
    // Grab the next least sigificant hexadecimal digit from the string.
    uint8_t c = tolower(str[inputLength + strOffset - i - 1]);
    if (isxdigit(c)) {
      if (isdigit(c))
        c -= '0';
      else
        c = c - 'a' + 10;
    } else {
    //  debug("Aborting! Non-hexadecimal char found in AirCon state: " + str);
      return;
    }
    if (i % 2 == 1) {  // Odd: Upper half of the byte.
      *statePtr += (c << 4);
      statePtr--;  // Advance up to the next least significant byte of state.
    } else {  // Even: Lower half of the byte.
      *statePtr = c;
    }
  }

  // Make the appropriate call for the protocol type.
  switch (irType) {
#if SEND_KELVINATOR
    case KELVINATOR:
      Plugin_035_irSender->sendKelvinator(reinterpret_cast<uint8_t *>(state));
      break;
#endif
#if SEND_TOSHIBA_AC
    case TOSHIBA_AC:
      Plugin_035_irSender->sendToshibaAC(reinterpret_cast<uint8_t *>(state));
      break;
#endif
#if SEND_DAIKIN
    case DAIKIN:
      Plugin_035_irSender->sendDaikin(reinterpret_cast<uint8_t *>(state));
      break;
#endif
#if MITSUBISHI_AC
    case MITSUBISHI_AC:
      Plugin_035_irSender->sendMitsubishiAC(reinterpret_cast<uint8_t *>(state));
      break;
#endif
#if SEND_TROTEC
    case TROTEC:
      Plugin_035_irSender->sendTrotec(reinterpret_cast<uint8_t *>(state));
      break;
#endif
#if SEND_ARGO
    case ARGO:
      Plugin_035_irSender->sendArgo(reinterpret_cast<uint8_t *>(state));
      break;
#endif
#if SEND_GREE
    case GREE:
      Plugin_035_irSender->sendGree(reinterpret_cast<uint8_t *>(state));
      break;
#endif
#if SEND_FUJITSU_AC
    case FUJITSU_AC:
      Plugin_035_irSender->sendFujitsuAC(reinterpret_cast<uint8_t *>(state), stateSize);
      break;
#endif
#if SEND_HAIER_AC
    case HAIER_AC:
      Plugin_035_irSender->sendHaierAC(reinterpret_cast<uint8_t *>(state));
      break;
#endif
#if SEND_HITACHI_AC
    case HITACHI_AC:
      Plugin_035_irSender->sendHitachiAC(reinterpret_cast<uint8_t *>(state));
      break;
#endif
#if SEND_HITACHI_AC1
    case HITACHI_AC1:
      Plugin_035_irSender->sendHitachiAC1(reinterpret_cast<uint8_t *>(state));
      break;
#endif
#if SEND_HITACHI_AC2
    case HITACHI_AC2:
      Plugin_035_irSender->sendHitachiAC2(reinterpret_cast<uint8_t *>(state));
      break;
#endif
  }
  
}

#if SEND_PRONTO
// Parse a Pronto Hex String/code and send it.
// Args:
//   str: A comma-separated String of nr. of repeats, then hexadecimal numbers.
//        e.g. "R1,0000,0067,0000,0015,0060,0018,0018,0018,0030,0018,0030,0018,
//              0030,0018,0018,0018,0030,0018,0018,0018,0018,0018,0030,0018,
//              0018,0018,0030,0018,0030,0018,0030,0018,0018,0018,0018,0018,
//              0030,0018,0018,0018,0018,0018,0030,0018,0018,03f6"
//              or
//              "0000,0067,0000,0015,0060,0018". i.e. without the Repeat value
//        Requires at least PRONTO_MIN_LENGTH comma-separated values.
//        sendPronto() only supports raw pronto code types, thus so does this.
//   repeats:  Nr. of times the message is to be repeated.
//             This value is ignored if an embeddd repeat is found in str.
void parseStringAndSendPronto(const String str, uint16_t repeats) {
  uint16_t count;
  uint16_t *code_array;
  int16_t index = -1;
  uint16_t start_from = 0;

  // Find out how many items there are in the string.
  count = countValuesInStr(str, ',');

  // Check if we have the optional embedded repeats value in the code string.
  if (str.startsWith("R") || str.startsWith("r")) {
    // Grab the first value from the string, as it is the nr. of repeats.
    index = str.indexOf(',', start_from);
    repeats = str.substring(start_from + 1, index).toInt();  // Skip the 'R'.
    start_from = index + 1;
    count--;  // We don't count the repeats value as part of the code array.
  }

  // We need at least PRONTO_MIN_LENGTH values for the code part.
  if (count < PRONTO_MIN_LENGTH) return;

  // Now we know how many there are, allocate the memory to store them all.
  code_array =  reinterpret_cast<uint16_t*>(malloc(count * sizeof(uint16_t)));

  // Rest of the string are values for the code array.
  // Now convert the hex strings to integers and place them in code_array.
  count = 0;
  do {
    index = str.indexOf(',', start_from);
    // Convert the hexadecimal value string to an unsigned integer.
    code_array[count] = strtoul(str.substring(start_from, index).c_str(),
                                NULL, 16);
    start_from = index + 1;
    count++;
  } while (index != -1);

  Plugin_035_irSender->sendPronto(code_array, count, repeats);  // All done. Send it.
  free(code_array);  // Free up the memory allocated.
}
#endif  // SEND_PRONTO
//#if SEND_RAW
//// Parse an IRremote Raw Hex String/code and send it.
//// Args:
////   str: A comma-separated String containing the freq and raw IR data.
////        e.g. "38000,9000,4500,600,1450,600,900,650,1500,..."
////        Requires at least two comma-separated values.
////        First value is the transmission frequency in Hz or kHz.
//void parseStringAndSendRaw(const String str) {
//  uint16_t count;
//  uint16_t freq = 38000;  // Default to 38kHz.
//  uint16_t *raw_array;
//
//  // Find out how many items there are in the string.
//  count = countValuesInStr(str, ',');
//
//  // We expect the frequency as the first comma separated value, so we need at
//  // least two values. If not, bail out.
//  if (count < 2) return;
//  count--;  // We don't count the frequency value as part of the raw array.
//
//  // Now we know how many there are, allocate the memory to store them all.
//  raw_array = newCodeArray(count);
//
//  // Grab the first value from the string, as it is the frequency.
//  int16_t index = str.indexOf(',', 0);
//  freq = str.substring(0, index).toInt();
//  uint16_t start_from = index + 1;
//  // Rest of the string are values for the raw array.
//  // Now convert the strings to integers and place them in raw_array.
//  count = 0;
//  do {
//    index = str.indexOf(',', start_from);
//    raw_array[count] = str.substring(start_from, index).toInt();
//    start_from = index + 1;
//    count++;
//  } while (index != -1);
//
//  Plugin_035_irSender->sendRaw(raw_array, count, freq);  // All done. Send it.
//  free(raw_array);  // Free up the memory allocated.
//}
//#endif  // SEND_RAW
#if SEND_GLOBALCACHE
// Parse a GlobalCache String/code and send it.
// Args:
//   str: A GlobalCache formatted String of comma separated numbers.
//        e.g. "38000,1,1,170,170,20,63,20,63,20,63,20,20,20,20,20,20,20,20,20,
//              20,20,63,20,63,20,63,20,20,20,20,20,20,20,20,20,20,20,20,20,63,
//              20,20,20,20,20,20,20,20,20,20,20,20,20,63,20,20,20,63,20,63,20,
//              63,20,63,20,63,20,63,20,1798"
//        Note: The leading "1:1,1," of normal GC codes should be removed.
void parseStringAndSendGC(const String str) {
  uint16_t count;
  uint16_t *code_array;
  String tmp_str;

  // Remove the leading "1:1,1," if present.
  if (str.startsWith("1:1,1,"))
    tmp_str = str.substring(6);
  else
    tmp_str = str;

  // Find out how many items there are in the string.
  count = countValuesInStr(tmp_str, ',');

  // Now we know how many there are, allocate the memory to store them all.
  code_array = reinterpret_cast<uint16_t*>(malloc(count * sizeof(uint16_t)));

  // Now convert the strings to integers and place them in code_array.
  count = 0;
  uint16_t start_from = 0;
  int16_t index = -1;
  do {
    index = tmp_str.indexOf(',', start_from);
    code_array[count] = tmp_str.substring(start_from, index).toInt();
    start_from = index + 1;
    count++;
  } while (index != -1);

  Plugin_035_irSender->sendGC(code_array, count);  // All done. Send it.
  free(code_array);  // Free up the memory allocated.
}
#endif  // SEND_GLOBALCACHE

// Count how many values are in the String.
// Args:
//   str:  String containing the values.
//   sep:  Character that separates the values.
// Returns:
//   The number of values found in the String.
uint16_t countValuesInStr(const String str, char sep) {
  int16_t index = -1;
  uint16_t count = 1;
  do {
    index = str.indexOf(sep, index + 1);
    count++;
  } while (index != -1);
  return count;
}
// Dynamically allocate an array of uint16_t's.
// Args:
//   size:  Nr. of uint16_t's need to be in the new array.
// Returns:
//   A Ptr to the new array. Restarts the ESP8266 if it fails.
//uint16_t * newCodeArray(const uint16_t size) {
//  uint16_t *result;
//
//  result = reinterpret_cast<uint16_t*>(malloc(size * sizeof(uint16_t)));
//  // Check we malloc'ed successfully.
//  if (result == NULL) {  // malloc failed, so give up.
//    Serial.printf("\nCan't allocate %d bytes. (%d bytes free)\n",
//                  size * sizeof(uint16_t), ESP.getFreeHeap());
//    Serial.println("Giving up & forcing a reboot.");
//    ESP.restart();  // Reboot.
//    delay(500);  // Wait for the restart to happen.
//    return result;  // Should never get here, but just in case.
//  }
//  return result;
//}
#endif // USES_P035<|MERGE_RESOLUTION|>--- conflicted
+++ resolved
@@ -310,17 +310,13 @@
   return success;
 }
 
-<<<<<<< HEAD
 boolean addErrorTrue(const char *str) {
     addLog(LOG_LEVEL_ERROR, str);
     return true;
 }
 
-=======
 // A lot of the following code has been taken directly (with permission) from the IRMQTTServer.ino example code
 // of the IRremoteESP8266 library. (https://github.com/markszabo/IRremoteESP8266)
->>>>>>> c519d887
-
 // Parse an Air Conditioner A/C Hex String/code and send it.
 // Args:
 //   irType: Nr. of the protocol we need to send.
