--- conflicted
+++ resolved
@@ -147,22 +147,6 @@
   tm.Day = time + 1;     // day of month
 }
 
-<<<<<<< HEAD
-void setTime(unsigned long t) {
-  sysTime = (uint32_t)t;
-  applyTimeZone(t);
-  nextSyncTime = (uint32_t)t + syncInterval;
-  prevMillis = millis();  // restart counting from now (thanks to Korman for this fix)
-  if (Settings.UseRules)
-  {
-		String event = statusNTPInitialized ? F("Time#Set") : F("Time#Initialized");
-    rulesProcessing(event);
-  }
-	statusNTPInitialized = true; //@giig1967g: setting system variable %isntp%
-}
-
-=======
->>>>>>> b35ed7d8
 uint32_t getUnixTime() {
   return sysTime;
 }
@@ -236,11 +220,10 @@
     calcSunRiseAndSet();
 		if (Settings.UseRules)
 		{
-			static bool firstUpdate = true;
-			String event = firstUpdate ? F("Time#Initialized") : F("Time#Set");
-			firstUpdate = false;
-			rulesProcessing(event);
+      String event = statusNTPInitialized ? F("Time#Set") : F("Time#Initialized");
+      rulesProcessing(event);
 		}
+    statusNTPInitialized = true; //@giig1967g: setting system variable %isntp%
   }
   return (unsigned long)localSystime;
 }
