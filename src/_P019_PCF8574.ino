--- conflicted
+++ resolved
@@ -145,12 +145,8 @@
         {
           success = true;
           setPinState(PLUGIN_ID_019, event->Par1, PIN_MODE_OUTPUT, event->Par2);
-<<<<<<< HEAD
           Plugin_019_Write(event->Par1, event->Par2);
-          setSystemTimer(event->Par3 * 1000, PLUGIN_ID_019, event->TaskIndex, event->Par1, !event->Par2);
-=======
           setPluginTaskTimer(event->Par3 * 1000, PLUGIN_ID_019, event->TaskIndex, event->Par1, !event->Par2);
->>>>>>> d74493ce
           log = String(F("PCF  : GPIO ")) + String(event->Par1) + String(F(" Pulse set for ")) + String(event->Par3) + String(F(" S"));
           addLog(LOG_LEVEL_INFO, log);
           SendStatus(event->Source, getPinStateJSON(SEARCH_PIN_STATE, PLUGIN_ID_019, event->Par1, log, 0));
